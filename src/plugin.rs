//! Traits and structs describing plugins and editors.

use std::sync::Arc;
use baseview::Size;

use crate::buffer::Buffer;
use crate::context::init::InitContext;
use crate::context::process::ProcessContext;
use crate::editor::Editor;
use crate::midi::MidiConfig;
use crate::params::Params;
use crate::prelude::AsyncExecutor;
use crate::wrapper::clap::features::ClapFeature;
use crate::wrapper::state::PluginState;

/// A function that can execute a plugin's [`BackgroundTask`][Plugin::BackgroundTask]s. A plugin can
/// dispatch these tasks from the `initialize()` function, the `process()` function, or the GUI, so
/// they can be deferred for later to avoid blocking realtime contexts.
pub type TaskExecutor<P> = Box<dyn Fn(<P as Plugin>::BackgroundTask) + Send>;

/// Basic functionality that needs to be implemented by a plugin. The wrappers will use this to
/// expose the plugin in a particular plugin format.
///
/// The main thing you need to do is define a `[Params]` struct containing all of your parameters.
/// See the trait's documentation for more information on how to do that, or check out the examples.
/// Most of the other functionality is optional and comes with default trait method implementations.
///
/// Some notable not yet implemented features include:
///
/// - MIDI SysEx and MIDI2 for CLAP, note expressions, polyphonic modulation and MIDI1 are already
///   supported
/// - Audio thread thread pools (with host integration in CLAP)
#[allow(unused_variables)]
pub trait Plugin: Default + Send + 'static {
    /// The plugin's name.
    const NAME: &'static str;
    /// The name of the plugin's vendor.
    const VENDOR: &'static str;
    /// A URL pointing to the plugin's web page.
    const URL: &'static str;
    /// The vendor's email address.
    const EMAIL: &'static str;

    /// Semver compatible version string (e.g. `0.0.1`). Hosts likely won't do anything with this,
    /// but just in case they do this should only contain decimals values and dots.
    const VERSION: &'static str;

    /// The default number of input channels. This merely serves as a default. The host will probe
    /// the plugin's supported configuration using
    /// [`accepts_bus_config()`][Self::accepts_bus_config()], and the selected configuration is
    /// passed to [`initialize()`][Self::initialize()]. Some hosts like, like Bitwig and Ardour, use
    /// the defaults instead of setting up the busses properly.
    ///
    /// Setting this to zero causes the plugin to have no main input bus.
    const DEFAULT_INPUT_CHANNELS: u32 = 2;
    /// The default number of output channels. All of the same caveats mentioned for
    /// `DEFAULT_INPUT_CHANNELS` apply here.
    ///
    /// Setting this to zero causes the plugin to have no main output bus.
    const DEFAULT_OUTPUT_CHANNELS: u32 = 2;

    /// If set, then the plugin will have this many sidechain input busses with a default number of
    /// channels. Not all hosts support more than one sidechain input bus. Negotiating the actual
    /// configuration works the same was as with `DEFAULT_INPUT_CHANNELS`.
    const DEFAULT_AUX_INPUTS: Option<AuxiliaryIOConfig> = None;
    /// If set, then the plugin will have this many auxiliary output busses with a default number of
    /// channels. Negotiating the actual configuration works the same was as with
    /// `DEFAULT_INPUT_CHANNELS`.
    const DEFAULT_AUX_OUTPUTS: Option<AuxiliaryIOConfig> = None;

    /// Optional names for the main and auxiliary input and output ports. Will be generated if not
    /// set. This is mostly useful to give descriptive names to the outputs for multi-output
    /// plugins.
    const PORT_NAMES: PortNames = PortNames {
        main_input: None,
        main_output: None,
        aux_inputs: None,
        aux_outputs: None,
    };

    /// Whether the plugin accepts note events, and what which events it wants to receive. If this
    /// is set to [`MidiConfig::None`], then the plugin won't receive any note events.
    const MIDI_INPUT: MidiConfig = MidiConfig::None;
    /// Whether the plugin can output note events. If this is set to [`MidiConfig::None`], then the
    /// plugin won't have a note output port. When this is set to another value, then in most hosts
    /// the plugin will consume all note and MIDI CC input. If you don't want that, then you will
    /// need to forward those events yourself.
    const MIDI_OUTPUT: MidiConfig = MidiConfig::None;
    /// If enabled, the audio processing cycle may be split up into multiple smaller chunks if
    /// parameter values change occur in the middle of the buffer. Depending on the host these
    /// blocks may be as small as a single sample. Bitwig Studio sends at most one parameter change
    /// every 64 samples.
    const SAMPLE_ACCURATE_AUTOMATION: bool = false;

    /// If this is set to true, then the plugin will report itself as having a hard realtime
    /// processing requirement when the host asks for it. Supported hosts will never ask the plugin
    /// to do offline processing.
    const HARD_REALTIME_ONLY: bool = false;

    /// A type encoding the different background tasks this plugin wants to run, or `()` if it
    /// doesn't have any background tasks. This is usually set to an enum type. The task type should
    /// not contain any heap allocated data like [`Vec`]s and [`Box`]es. Tasks can be send using the
    /// methods on the various [`*Context`][crate::context] objects.
    //
    // NOTE: Sadly it's not yet possible to default this and the `async_executor()` function to
    //       `()`: https://github.com/rust-lang/rust/issues/29661
    type BackgroundTask: Send;
    /// A function that executes the plugin's tasks. Queried once when the plugin instance is
    /// created. See [`BackgroundTask`][Self::BackgroundTask].
    fn task_executor(&self) -> TaskExecutor<Self> {
        // In the default implementation we can simply ignore the value
        Box::new(|_| ())
    }

    /// The plugin's parameters. The host will update the parameter values before calling
    /// `process()`. These parameters are identified by strings that should never change when the
    /// plugin receives an update.
    fn params(&self) -> Arc<dyn Params>;

    /// The plugin's editor, if it has one. The actual editor instance is created in
    /// [`Editor::spawn()`]. A plugin editor likely wants to interact with the plugin's parameters
    /// and other shared data, so you'll need to move [`Arc`] pointing to any data you want to
    /// access into the editor. You can later modify the parameters through the
    /// [`GuiContext`][crate::prelude::GuiContext] and [`ParamSetter`][crate::prelude::ParamSetter] after the editor
    /// GUI has been created.
    fn editor(&self, async_executor: AsyncExecutor<Self>) -> Option<Box<dyn Editor>> {
        None
    }

    /// This function is always called just before a [`PluginState`] is loaded. This lets you
    /// directly modify old plugin state to perform migrations based on the [`PluginState::version`]
    /// field. Some examples of use cases for this are renaming parameter indices, remapping
    /// parameter values, and preserving old preset compatibility when introducing new parameters
    /// with default values that would otherwise change the sound of a preset. Keep in mind that
    /// automation may still be broken in the first two use cases.
    ///
    /// # Note
    ///
    /// This is an advanced feature that the vast majority of plugins won't need to implement.
    fn filter_state(state: &mut PluginState) {}

    //
    // The following functions follow the lifetime of the plugin.
    //

    /// Whether the plugin supports a bus config. This only acts as a check, and the plugin
    /// shouldn't do anything beyond returning true or false.
    fn accepts_bus_config(&self, config: &BusConfig) -> bool {
        config.num_input_channels == Self::DEFAULT_INPUT_CHANNELS
            && config.num_output_channels == Self::DEFAULT_OUTPUT_CHANNELS
    }

    /// Initialize the plugin for the given bus and buffer configurations. These configurations will
    /// not change until this function is called again, so feel free to copy these objects to your
    /// plugin's object. If the plugin is being restored from an old state, then that state will
    /// have already been restored at this point. If based on those parameters (or for any reason
    /// whatsoever) the plugin needs to introduce latency, then you can do so here using the process
    /// context. Depending on how the host restores plugin state, this function may also be called
    /// twice in rapid succession. If the plugin fails to initialize for whatever reason, then this
    /// should return `false`.
    ///
    /// Before this point, the plugin should not have done any expensive initialization. Please
    /// don't be that plugin that takes twenty seconds to scan.
    ///
    /// After this function [`reset()`][Self::reset()] will always be called. If you need to clear
    /// state, such as filters or envelopes, then you should do so in that function instead.
    fn initialize(
        &mut self,
        bus_config: &BusConfig,
        buffer_config: &BufferConfig,
        context: &mut impl InitContext<Self>,
    ) -> bool {
        true
    }

    /// Clear internal state such as filters and envelopes. This is always called after
    /// [`initialize()`][Self::initialize()], and it may also be called at any other time from the
    /// audio thread. You should thus not do any allocations in this function.
    fn reset(&mut self) {}

    /// Process audio. The host's input buffers have already been copied to the output buffers if
    /// they are not processing audio in place (most hosts do however). All channels are also
    /// guaranteed to contain the same number of samples. Lastly, denormals have already been taken
    /// case of by NIH-plug, and you can optionally enable the `assert_process_allocs` feature to
    /// abort the program when any allocation occurs in the process function while running in debug
    /// mode.
    ///
    /// The framework provides convenient iterators on the [`Buffer`] object to process audio either
    /// either per-sample per-channel, or per-block per-channel per-sample. The first approach is
    /// preferred for plugins that don't require block-based processing because of their use of
    /// per-sample SIMD or excessive branching. The parameter smoothers can also work in both modes:
    /// use [`Smoother::next()`][crate::prelude::Smoother::next()] for per-sample processing, and
    /// [`Smoother::next_block()`][crate::prelude::Smoother::next_block()] for block-based
    /// processing.
    ///
    /// The `context` object contains context information as well as callbacks for working with note
    /// events. The [`AuxiliaryBuffers`] contain the plugin's sidechain input buffers and
    /// auxiliary output buffers if it has any.
    ///
    /// TODO: Provide a way to access auxiliary input channels if the IO configuration is
    ///       asymmetric
    fn process(
        &mut self,
        buffer: &mut Buffer,
        aux: &mut AuxiliaryBuffers,
        context: &mut impl ProcessContext<Self>,
    ) -> ProcessStatus;

    /// Called when the plugin is deactivated. The host will call
    /// [`initialize()`][Self::initialize()] again before the plugin resumes processing audio. These
    /// two functions will not be called when the host only temporarily stops processing audio. You
    /// can clean up or deallocate resources here. In most cases you can safely ignore this.
    ///
    /// There is no one-to-one relationship between calls to `initialize()` and `deactivate()`.
    /// `initialize()` may be called more than once before `deactivate()` is called, for instance
    /// when restoring state while the plugin is still activate.
    fn deactivate(&mut self) {}
}

/// Provides auxiliary metadata needed for a CLAP plugin.
pub trait ClapPlugin: Plugin {
    /// A unique ID that identifies this particular plugin. This is usually in reverse domain name
    /// notation, e.g. `com.manufacturer.plugin-name`.
    const CLAP_ID: &'static str;
    /// An optional short description for the plugin.
    const CLAP_DESCRIPTION: Option<&'static str>;
    /// The URL to the plugin's manual, if available.
    const CLAP_MANUAL_URL: Option<&'static str>;
    /// The URL to the plugin's support page, if available.
    const CLAP_SUPPORT_URL: Option<&'static str>;
    /// Keywords describing the plugin. The host may use this to classify the plugin in its plugin
    /// browser.
    const CLAP_FEATURES: &'static [ClapFeature];

    /// If set, this informs the host about the plugin's capabilities for polyphonic modulation.
    const CLAP_POLY_MODULATION_CONFIG: Option<PolyModulationConfig> = None;
}

/// Provides auxiliary metadata needed for a VST3 plugin.
pub trait Vst3Plugin: Plugin {
    /// The unique class ID that identifies this particular plugin. You can use the
    /// `*b"fooofooofooofooo"` syntax for this.
    ///
    /// This will be shuffled into a different byte order on Windows for project-compatibility.
    const VST3_CLASS_ID: [u8; 16];
    /// One or more categories, separated by pipe characters (`|`), up to 127 characters. Anything
    /// longer than that will be truncated. See the VST3 SDK for examples of common categories:
    /// <https://github.com/steinbergmedia/vst3_pluginterfaces/blob/2ad397ade5b51007860bedb3b01b8afd2c5f6fba/vst/ivstaudioprocessor.h#L49-L90>
    //
    // TODO: Create a category enum similar to ClapFeature
    const VST3_CATEGORIES: &'static str;

    /// [`VST3_CLASS_ID`][Self::VST3_CLASS_ID`] in the correct order for the current platform so
    /// projects and presets can be shared between platforms. This should not be overridden.
    const PLATFORM_VST3_CLASS_ID: [u8; 16] = swap_vst3_uid_byte_order(Self::VST3_CLASS_ID);
}

#[cfg(not(target_os = "windows"))]
const fn swap_vst3_uid_byte_order(uid: [u8; 16]) -> [u8; 16] {
    uid
}

#[cfg(target_os = "windows")]
const fn swap_vst3_uid_byte_order(mut uid: [u8; 16]) -> [u8; 16] {
    // No mutable references in const functions, so we can't use `uid.swap()`
    let original_uid = uid;

    uid[0] = original_uid[3];
    uid[1] = original_uid[2];
    uid[2] = original_uid[1];
    uid[3] = original_uid[0];

    uid[4] = original_uid[5];
    uid[5] = original_uid[4];
    uid[6] = original_uid[7];
    uid[7] = original_uid[6];

    uid
}

<<<<<<< HEAD
/// An editor for a [`Plugin`].
pub trait Editor: Send + Sync {
    /// Create an instance of the plugin's editor and embed it in the parent window. As explained in
    /// [`Plugin::editor()`], you can then read the parameter values directly from your [`Params`]
    /// object, and modifying the values can be done using the functions on the
    /// [`ParamSetter`][crate::prelude::ParamSetter]. When you change a parameter value that way it will be
    /// broadcasted to the host and also updated in your [`Params`] struct.
    ///
    /// This function should return a handle to the editor, which will be dropped when the editor
    /// gets closed. Implement the [`Drop`] trait on the returned handle if you need to explicitly
    /// handle the editor's closing behavior.
    ///
    /// If [`set_scale_factor()`][Self::set_scale_factor()] has been called, then any created
    /// windows should have their sizes multiplied by that factor.
    ///
    /// The wrapper guarantees that a previous handle has been dropped before this function is
    /// called again.
    //
    // TODO: Think of how this would work with the event loop. On Linux the wrapper must provide a
    //       timer using VST3's `IRunLoop` interface, but on Window and macOS the window would
    //       normally register its own timer. Right now we just ignore this because it would
    //       otherwise be basically impossible to have this still be GUI-framework agnostic. Any
    //       callback that deos involve actual GUI operations will still be spooled to the IRunLoop
    //       instance.
    // TODO: This function should return an `Option` instead. Right now window opening failures are
    //       always fatal. This would need to be fixed in baseview first.
    fn spawn(
        &self,
        parent: ParentWindowHandle,
        context: Arc<dyn GuiContext>,
        request_keyboard_focus: bool,
    ) -> Box<dyn SpawnedWindow + Send + Sync>;

    /// Returns the (current) size of the editor in pixels as a `(width, height)` pair. This size
    /// must be reported in _logical pixels_, i.e. the size before being multiplied by the DPI
    /// scaling factor to get the actual physical screen pixels.
    fn size(&self) -> (u32, u32);

    /// Set the DPI scaling factor, if supported. The plugin APIs don't make any guarantees on when
    /// this is called, but for now just assume it will be the first function that gets called
    /// before creating the editor. If this is set, then any windows created by this editor should
    /// have their sizes multiplied by this scaling factor on Windows and Linux.
    ///
    /// Right now this is never called on macOS since DPI scaling is built into the operating system
    /// there.
    fn set_scale_factor(&self, factor: f32) -> bool;

    /// A callback that will be called whenever the parameter values changed while the editor is
    /// open. You don't need to do anything with this, but this can be used to force a redraw when
    /// the host sends a new value for a parameter or when a parameter change sent to the host gets
    /// processed.
    ///
    /// This function will be called from the **audio thread**. It must thus be lock-free and may
    /// not allocate.
    fn param_values_changed(&self);


    /// Handle key presses.
    fn on_key_down(&self, keyboard_event: &keyboard_types::KeyboardEvent) -> bool;

    /// Handle key releases.
    fn on_key_up(&self,  keyboard_event: &keyboard_types::KeyboardEvent) -> bool;

    // TODO: Reconsider adding a tick function here for the Linux `IRunLoop`. To keep this platform
    //       and API agnostic, add a way to ask the GuiContext if the wrapper already provides a
    //       tick function. If it does not, then the Editor implementation must handle this by
    //       itself. This would also need an associated `PREFERRED_FRAME_RATE` constant.
    // TODO: Host->Plugin resizing
}


pub trait SpawnedWindow {
    fn resize(&self, size: Size);
}

/// A raw window handle for platform and GUI framework agnostic editors.
pub struct ParentWindowHandle {
    pub handle: RawWindowHandle,
}

unsafe impl HasRawWindowHandle for ParentWindowHandle {
    fn raw_window_handle(&self) -> RawWindowHandle {
        self.handle
    }
}

=======
>>>>>>> 6c2bb154
/// The plugin's IO configuration.
#[derive(Debug, Clone, Copy, PartialEq, Eq)]
pub struct BusConfig {
    /// The number of input channels for the plugin.
    pub num_input_channels: u32,
    /// The number of output channels for the plugin.
    pub num_output_channels: u32,
    /// Any additional sidechain inputs.
    pub aux_input_busses: AuxiliaryIOConfig,
    /// Any additional outputs.
    pub aux_output_busses: AuxiliaryIOConfig,
}

/// Configuration for auxiliary inputs or outputs on [`BusConfig`].
#[derive(Debug, Default, Clone, Copy, PartialEq, Eq)]
pub struct AuxiliaryIOConfig {
    /// The number of auxiliary input or output busses.
    pub num_busses: u32,
    /// The number of channels in each bus.
    pub num_channels: u32,
}

/// Contains names for the main input and output ports as well as for all of the auxiliary input and
/// output ports. Setting these is optional, but it makes working with multi-output plugins much
/// more convenient.
#[derive(Debug, Default, Clone, PartialEq, Eq)]
pub struct PortNames {
    /// The name for the main input port. Will be generated if not set.
    pub main_input: Option<&'static str>,
    /// The name for the main output port. Will be generated if not set.
    pub main_output: Option<&'static str>,
    /// Names for auxiliary (sidechain) input ports. Will be generated if not set or if this slice
    /// does not contain enough names.
    pub aux_inputs: Option<&'static [&'static str]>,
    /// Names for auxiliary output ports. Will be generated if not set or if this slice does not
    /// contain enough names.
    pub aux_outputs: Option<&'static [&'static str]>,
}

/// Configuration for (the host's) audio buffers.
#[derive(Debug, Clone, Copy, PartialEq)]
pub struct BufferConfig {
    /// The current sample rate.
    pub sample_rate: f32,
    /// The minimum buffer size the host will use. This may not be set.
    pub min_buffer_size: Option<u32>,
    /// The maximum buffer size the host will use. The plugin should be able to accept variable
    /// sized buffers up to this size, or between the minimum and the maximum buffer size if both
    /// are set.
    pub max_buffer_size: u32,
    /// The current processing mode. The host will reinitialize the plugin any time this changes.
    pub process_mode: ProcessMode,
}

/// Contains auxiliary (sidechain) input and output buffers for a process call.
pub struct AuxiliaryBuffers<'a> {
    /// All auxiliary (sidechain) inputs defined for this plugin. The data in these buffers can
    /// safely be overwritten. Auxiliary inputs can be defined by setting
    /// [`Plugin::DEFAULT_AUX_INPUTS`][`crate::prelude::Plugin::DEFAULT_AUX_INPUTS`].
    pub inputs: &'a mut [Buffer<'a>],
    /// Get all auxiliary outputs defined for this plugin. Auxiliary outputs can be defined by
    /// setting [`Plugin::DEFAULT_AUX_OUTPUTS`][`crate::prelude::Plugin::DEFAULT_AUX_OUTPUTS`].
    pub outputs: &'a mut [Buffer<'a>],
}

/// Indicates the current situation after the plugin has processed audio.
#[derive(Debug, Clone, Copy, PartialEq, Eq)]
pub enum ProcessStatus {
    /// Something went wrong while processing audio.
    Error(&'static str),
    /// The plugin has finished processing audio. When the input is silent, the most may suspend the
    /// plugin to save resources as it sees fit.
    Normal,
    /// The plugin has a (reverb) tail with a specific length in samples.
    Tail(u32),
    /// This plugin will continue to produce sound regardless of whether or not the input is silent,
    /// and should thus not be deactivated by the host. This is essentially the same as having an
    /// infinite tail.
    KeepAlive,
}

/// The plugin's current processing mode. Exposed through [`BufferConfig::process_mode`]. The host
/// will reinitialize the plugin whenever this changes.
#[derive(Debug, Clone, Copy, PartialEq, Eq)]
pub enum ProcessMode {
    /// The plugin is processing audio in real time at a fixed rate.
    Realtime,
    /// The plugin is processing audio at a real time-like pace, but at irregular intervals. The
    /// host may do this to process audio ahead of time to loosen realtime constraints and to reduce
    /// the chance of xruns happening. This is only used by VST3.
    Buffered,
    /// The plugin is rendering audio offline, potentially faster than realtime ('freewheeling').
    /// The host will continuously call the process function back to back until all audio has been
    /// processed.
    Offline,
}

/// Configuration for the plugin's polyphonic modulation options, if it supports .
pub struct PolyModulationConfig {
    /// The maximum number of voices this plugin will ever use. Call the context's
    /// `set_current_voice_capacity()` method during initialization or audio processing to set the
    /// polyphony limit.
    pub max_voice_capacity: u32,
    /// If set to `true`, then the host may send note events for the same channel and key, but using
    /// different voice IDs. Bitwig Studio, for instance, can use this to do voice stacking. After
    /// enabling this, you should always prioritize using voice IDs to map note events to voices.
    pub supports_overlapping_voices: bool,
}<|MERGE_RESOLUTION|>--- conflicted
+++ resolved
@@ -1,7 +1,6 @@
 //! Traits and structs describing plugins and editors.
 
 use std::sync::Arc;
-use baseview::Size;
 
 use crate::buffer::Buffer;
 use crate::context::init::InitContext;
@@ -278,95 +277,6 @@
     uid
 }
 
-<<<<<<< HEAD
-/// An editor for a [`Plugin`].
-pub trait Editor: Send + Sync {
-    /// Create an instance of the plugin's editor and embed it in the parent window. As explained in
-    /// [`Plugin::editor()`], you can then read the parameter values directly from your [`Params`]
-    /// object, and modifying the values can be done using the functions on the
-    /// [`ParamSetter`][crate::prelude::ParamSetter]. When you change a parameter value that way it will be
-    /// broadcasted to the host and also updated in your [`Params`] struct.
-    ///
-    /// This function should return a handle to the editor, which will be dropped when the editor
-    /// gets closed. Implement the [`Drop`] trait on the returned handle if you need to explicitly
-    /// handle the editor's closing behavior.
-    ///
-    /// If [`set_scale_factor()`][Self::set_scale_factor()] has been called, then any created
-    /// windows should have their sizes multiplied by that factor.
-    ///
-    /// The wrapper guarantees that a previous handle has been dropped before this function is
-    /// called again.
-    //
-    // TODO: Think of how this would work with the event loop. On Linux the wrapper must provide a
-    //       timer using VST3's `IRunLoop` interface, but on Window and macOS the window would
-    //       normally register its own timer. Right now we just ignore this because it would
-    //       otherwise be basically impossible to have this still be GUI-framework agnostic. Any
-    //       callback that deos involve actual GUI operations will still be spooled to the IRunLoop
-    //       instance.
-    // TODO: This function should return an `Option` instead. Right now window opening failures are
-    //       always fatal. This would need to be fixed in baseview first.
-    fn spawn(
-        &self,
-        parent: ParentWindowHandle,
-        context: Arc<dyn GuiContext>,
-        request_keyboard_focus: bool,
-    ) -> Box<dyn SpawnedWindow + Send + Sync>;
-
-    /// Returns the (current) size of the editor in pixels as a `(width, height)` pair. This size
-    /// must be reported in _logical pixels_, i.e. the size before being multiplied by the DPI
-    /// scaling factor to get the actual physical screen pixels.
-    fn size(&self) -> (u32, u32);
-
-    /// Set the DPI scaling factor, if supported. The plugin APIs don't make any guarantees on when
-    /// this is called, but for now just assume it will be the first function that gets called
-    /// before creating the editor. If this is set, then any windows created by this editor should
-    /// have their sizes multiplied by this scaling factor on Windows and Linux.
-    ///
-    /// Right now this is never called on macOS since DPI scaling is built into the operating system
-    /// there.
-    fn set_scale_factor(&self, factor: f32) -> bool;
-
-    /// A callback that will be called whenever the parameter values changed while the editor is
-    /// open. You don't need to do anything with this, but this can be used to force a redraw when
-    /// the host sends a new value for a parameter or when a parameter change sent to the host gets
-    /// processed.
-    ///
-    /// This function will be called from the **audio thread**. It must thus be lock-free and may
-    /// not allocate.
-    fn param_values_changed(&self);
-
-
-    /// Handle key presses.
-    fn on_key_down(&self, keyboard_event: &keyboard_types::KeyboardEvent) -> bool;
-
-    /// Handle key releases.
-    fn on_key_up(&self,  keyboard_event: &keyboard_types::KeyboardEvent) -> bool;
-
-    // TODO: Reconsider adding a tick function here for the Linux `IRunLoop`. To keep this platform
-    //       and API agnostic, add a way to ask the GuiContext if the wrapper already provides a
-    //       tick function. If it does not, then the Editor implementation must handle this by
-    //       itself. This would also need an associated `PREFERRED_FRAME_RATE` constant.
-    // TODO: Host->Plugin resizing
-}
-
-
-pub trait SpawnedWindow {
-    fn resize(&self, size: Size);
-}
-
-/// A raw window handle for platform and GUI framework agnostic editors.
-pub struct ParentWindowHandle {
-    pub handle: RawWindowHandle,
-}
-
-unsafe impl HasRawWindowHandle for ParentWindowHandle {
-    fn raw_window_handle(&self) -> RawWindowHandle {
-        self.handle
-    }
-}
-
-=======
->>>>>>> 6c2bb154
 /// The plugin's IO configuration.
 #[derive(Debug, Clone, Copy, PartialEq, Eq)]
 pub struct BusConfig {
