--- conflicted
+++ resolved
@@ -2,7 +2,7 @@
 use parking_lot::{Mutex, RwLock};
 use raw_window_handle::RawWindowHandle;
 use std::any::Any;
-use std::borrow::Borrow;
+use std::borrow::{Borrow, BorrowMut};
 use std::ffi::{c_void, CStr};
 use std::mem;
 use std::sync::atomic::Ordering;
@@ -16,13 +16,8 @@
 
 use super::inner::{Task, WrapperInner};
 use super::util::{ObjectPtr, VstPtr};
-<<<<<<< HEAD
-use crate::plugin::{Editor, ParentWindowHandle, SpawnedWindow, Vst3Plugin};
-use crate::wrapper::vst3::keyboard::create_vst_keyboard_event;
-=======
-use crate::editor::{Editor, ParentWindowHandle};
+use crate::editor::{Editor, ParentWindowHandle, SpawnedWindow};
 use crate::plugin::Vst3Plugin;
->>>>>>> 6c2bb154
 
 // Alias needed for the VST3 attribute macro
 use vst3_sys as vst3_com;
@@ -36,6 +31,7 @@
     libc,
     vst3_sys::gui::linux::{FileDescriptor, IEventHandler, IRunLoop},
 };
+use crate::wrapper::vst3::keyboard::create_vst_keyboard_event;
 
 // Window handle type constants missing from vst3-sys
 #[allow(unused)]
@@ -61,13 +57,8 @@
 #[VST3(implements(IPlugView, IPlugViewContentScaleSupport))]
 pub(crate) struct WrapperView<P: Vst3Plugin> {
     inner: Arc<WrapperInner<P>>,
-<<<<<<< HEAD
-    editor: Arc<dyn Editor>,
+    editor: Arc<Mutex<Box<dyn Editor>>>,
     editor_handle: RwLock<Option<Box<dyn SpawnedWindow>>>,
-=======
-    editor: Arc<Mutex<Box<dyn Editor>>>,
-    editor_handle: RwLock<Option<Box<dyn Any>>>,
->>>>>>> 6c2bb154
 
     /// The `IPlugFrame` instance passed by the host during [IPlugView::set_frame()].
     plug_frame: RwLock<Option<VstPtr<dyn IPlugFrame>>>,
@@ -367,7 +358,7 @@
 
     unsafe fn on_key_down(&self, key: vst3_sys::base::char16, key_code: i16, modifiers: i16) -> tresult {
         if let Ok(event) = create_vst_keyboard_event(key, key_code, modifiers, KeyState::Down) {
-            if self.editor.on_key_down(&event) {
+            if self.editor.lock().on_key_down(&event) {
                 return kResultTrue;
             }
         }
@@ -376,7 +367,7 @@
 
     unsafe fn on_key_up(&self, key: vst3_sys::base::char16, key_code: i16, modifiers: i16) -> tresult {
         if let Ok(event) = create_vst_keyboard_event(key, key_code, modifiers, KeyState::Up) {
-            if self.editor.on_key_up(&event) {
+            if self.editor.lock().on_key_up(&event) {
                 return kResultTrue;
             }
         }
@@ -405,14 +396,9 @@
     unsafe fn on_size(&self, new_size: *mut ViewRect) -> tresult {
         check_null_ptr!(new_size);
 
-<<<<<<< HEAD
         let width = (*new_size).right - (*new_size).left;
         let height = (*new_size).bottom - (*new_size).top;
 
-=======
-        // TODO: Implement Host->Plugin resizing
-        let (unscaled_width, unscaled_height) = self.editor.lock().size();
->>>>>>> 6c2bb154
         let scaling_factor = self.scaling_factor.load(Ordering::Relaxed);
 
         let (editor_width, editor_height) = (
