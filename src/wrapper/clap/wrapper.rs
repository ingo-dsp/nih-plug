use atomic_float::AtomicF32;
use atomic_refcell::{AtomicRefCell, AtomicRefMut};
use clap_sys::events::{
    clap_event_header, clap_event_midi, clap_event_note, clap_event_note_expression,
    clap_event_param_gesture, clap_event_param_mod, clap_event_param_value, clap_event_transport,
    clap_input_events, clap_output_events, CLAP_CORE_EVENT_SPACE_ID, CLAP_EVENT_IS_LIVE,
    CLAP_EVENT_MIDI, CLAP_EVENT_NOTE_CHOKE, CLAP_EVENT_NOTE_END, CLAP_EVENT_NOTE_EXPRESSION,
    CLAP_EVENT_NOTE_OFF, CLAP_EVENT_NOTE_ON, CLAP_EVENT_PARAM_GESTURE_BEGIN,
    CLAP_EVENT_PARAM_GESTURE_END, CLAP_EVENT_PARAM_MOD, CLAP_EVENT_PARAM_VALUE,
    CLAP_EVENT_TRANSPORT, CLAP_NOTE_EXPRESSION_BRIGHTNESS, CLAP_NOTE_EXPRESSION_EXPRESSION,
    CLAP_NOTE_EXPRESSION_PAN, CLAP_NOTE_EXPRESSION_PRESSURE, CLAP_NOTE_EXPRESSION_TUNING,
    CLAP_NOTE_EXPRESSION_VIBRATO, CLAP_NOTE_EXPRESSION_VOLUME, CLAP_TRANSPORT_HAS_BEATS_TIMELINE,
    CLAP_TRANSPORT_HAS_SECONDS_TIMELINE, CLAP_TRANSPORT_HAS_TEMPO,
    CLAP_TRANSPORT_HAS_TIME_SIGNATURE, CLAP_TRANSPORT_IS_LOOP_ACTIVE, CLAP_TRANSPORT_IS_PLAYING,
    CLAP_TRANSPORT_IS_RECORDING, CLAP_TRANSPORT_IS_WITHIN_PRE_ROLL,
};
use clap_sys::ext::audio_ports::{
    clap_audio_port_info, clap_plugin_audio_ports, CLAP_AUDIO_PORT_IS_MAIN, CLAP_EXT_AUDIO_PORTS,
    CLAP_PORT_MONO, CLAP_PORT_STEREO,
};
use clap_sys::ext::audio_ports_config::{
    clap_audio_ports_config, clap_plugin_audio_ports_config, CLAP_EXT_AUDIO_PORTS_CONFIG,
};
use clap_sys::ext::draft::voice_info::{
    clap_host_voice_info, clap_plugin_voice_info, clap_voice_info, CLAP_EXT_VOICE_INFO,
    CLAP_VOICE_INFO_SUPPORTS_OVERLAPPING_NOTES,
};
use clap_sys::ext::gui::{
    clap_gui_resize_hints, clap_host_gui, clap_plugin_gui, clap_window, CLAP_EXT_GUI,
    CLAP_WINDOW_API_COCOA, CLAP_WINDOW_API_WIN32, CLAP_WINDOW_API_X11,
};
use clap_sys::ext::latency::{clap_host_latency, clap_plugin_latency, CLAP_EXT_LATENCY};
use clap_sys::ext::note_ports::{
    clap_note_port_info, clap_plugin_note_ports, CLAP_EXT_NOTE_PORTS, CLAP_NOTE_DIALECT_CLAP,
    CLAP_NOTE_DIALECT_MIDI,
};
use clap_sys::ext::params::{
    clap_host_params, clap_param_info, clap_plugin_params, CLAP_EXT_PARAMS,
    CLAP_PARAM_IS_AUTOMATABLE, CLAP_PARAM_IS_BYPASS, CLAP_PARAM_IS_HIDDEN,
    CLAP_PARAM_IS_MODULATABLE, CLAP_PARAM_IS_MODULATABLE_PER_NOTE_ID, CLAP_PARAM_IS_READONLY,
    CLAP_PARAM_IS_STEPPED, CLAP_PARAM_RESCAN_VALUES,
};
use clap_sys::ext::render::{
    clap_plugin_render, clap_plugin_render_mode, CLAP_EXT_RENDER, CLAP_RENDER_OFFLINE,
    CLAP_RENDER_REALTIME,
};
use clap_sys::ext::state::{clap_plugin_state, CLAP_EXT_STATE};
use clap_sys::ext::tail::{clap_plugin_tail, CLAP_EXT_TAIL};
use clap_sys::ext::thread_check::{clap_host_thread_check, CLAP_EXT_THREAD_CHECK};
use clap_sys::fixedpoint::{CLAP_BEATTIME_FACTOR, CLAP_SECTIME_FACTOR};
use clap_sys::host::clap_host;
use clap_sys::id::{clap_id, CLAP_INVALID_ID};
use clap_sys::plugin::clap_plugin;
use clap_sys::process::{
    clap_process, clap_process_status, CLAP_PROCESS_CONTINUE, CLAP_PROCESS_CONTINUE_IF_NOT_QUIET,
    CLAP_PROCESS_ERROR,
};
use clap_sys::stream::{clap_istream, clap_ostream};
use crossbeam::atomic::AtomicCell;
use crossbeam::channel::{self, SendTimeoutError};
use crossbeam::queue::ArrayQueue;
use parking_lot::Mutex;
use raw_window_handle::RawWindowHandle;
use std::any::Any;
use std::cmp;
use std::collections::{HashMap, HashSet, VecDeque};
use std::ffi::{c_void, CStr};
use std::mem;
use std::os::raw::c_char;
use std::ptr;
use std::sync::atomic::{AtomicBool, AtomicU32, Ordering};
use std::sync::{Arc, Weak};
use std::thread::{self, ThreadId};
use std::time::Duration;

use super::context::{WrapperGuiContext, WrapperInitContext, WrapperProcessContext};
use super::descriptor::PluginDescriptor;
use super::util::ClapPtr;
use crate::buffer::Buffer;
use crate::context::gui::AsyncExecutor;
use crate::context::process::Transport;
use crate::editor::{Editor, ParentWindowHandle};
use crate::event_loop::{BackgroundThread, EventLoop, MainThreadExecutor, TASK_QUEUE_CAPACITY};
use crate::midi::{MidiConfig, NoteEvent};
use crate::params::internals::ParamPtr;
use crate::params::{ParamFlags, Params};
use crate::plugin::{
<<<<<<< HEAD
    AuxiliaryBuffers, BufferConfig, BusConfig, ClapPlugin, Editor, ParentWindowHandle, ProcessMode,
    ProcessStatus, SpawnedWindow,
=======
    AuxiliaryBuffers, BufferConfig, BusConfig, ClapPlugin, Plugin, ProcessMode, ProcessStatus,
    TaskExecutor,
>>>>>>> 6c2bb154
};
use crate::util::permit_alloc;
use crate::wrapper::clap::util::{read_stream, write_stream};
use crate::wrapper::state::{self, PluginState};
use crate::wrapper::util::{hash_param_id, process_wrapper, strlcpy};

/// How many output parameter changes we can store in our output parameter change queue. Storing
/// more than this many parameters at a time will cause changes to get lost.
const OUTPUT_EVENT_QUEUE_CAPACITY: usize = 2048;

#[repr(C)]
pub struct Wrapper<P: ClapPlugin> {
    // Keep the vtable as the first field so we can do a simple pointer cast
    pub clap_plugin: clap_plugin,

    /// A reference to this object, upgraded to an `Arc<Self>` for the GUI context.
    this: AtomicRefCell<Weak<Self>>,

    /// The wrapped plugin instance.
    plugin: Mutex<P>,
    /// The plugin's background task executor closure.
    pub task_executor: Mutex<TaskExecutor<P>>,
    /// The plugin's parameters. These are fetched once during initialization. That way the
    /// `ParamPtr`s are guaranteed to live at least as long as this object and we can interact with
    /// the `Params` object without having to acquire a lock on `plugin`.
    params: Arc<dyn Params>,
    /// The plugin's editor, if it has one. This object does not do anything on its own, but we need
    /// to instantiate this in advance so we don't need to lock the entire [`Plugin`] object when
    /// creating an editor. Wrapped in an `AtomicRefCell` because it needs to be initialized late.
    editor: AtomicRefCell<Option<Mutex<Box<dyn Editor>>>>,
    /// A handle for the currently active editor instance. The plugin should implement `Drop` on
    /// this handle for its closing behavior.
<<<<<<< HEAD
    editor_handle: RwLock<Option<Box<dyn SpawnedWindow + Send + Sync>>>,
=======
    editor_handle: Mutex<Option<Box<dyn Any + Send>>>,
>>>>>>> 6c2bb154
    /// The DPI scaling factor as passed to the [IPlugViewContentScaleSupport::set_scale_factor()]
    /// function. Defaults to 1.0, and will be kept there on macOS. When reporting and handling size
    /// the sizes communicated to and from the DAW should be scaled by this factor since NIH-plug's
    /// APIs only deal in logical pixels.
    editor_scaling_factor: AtomicF32,

    is_processing: AtomicBool,
    /// The current IO configuration, modified through the `clap_plugin_audio_ports_config`
    /// extension.
    current_bus_config: AtomicCell<BusConfig>,
    /// The current buffer configuration, containing the sample rate and the maximum block size.
    /// Will be set in `clap_plugin::activate()`.
    current_buffer_config: AtomicCell<Option<BufferConfig>>,
    /// The current audio processing mode. Set through the render extension. Defaults to realtime.
    pub current_process_mode: AtomicCell<ProcessMode>,
    /// The incoming events for the plugin, if `P::MIDI_INPUT` is set to `MidiConfig::Basic` or
    /// higher.
    ///
    /// TODO: Maybe load these lazily at some point instead of needing to spool them all to this
    ///       queue first
    input_events: AtomicRefCell<VecDeque<NoteEvent>>,
    /// Stores any events the plugin has output during the current processing cycle, analogous to
    /// `input_events`.
    output_events: AtomicRefCell<VecDeque<NoteEvent>>,
    /// The last process status returned by the plugin. This is used for tail handling.
    last_process_status: AtomicCell<ProcessStatus>,
    /// The current latency in samples, as set by the plugin through the [`ProcessContext`]. uses
    /// the latency extension
    pub current_latency: AtomicU32,
    /// Contains slices for the plugin's outputs. You can't directly create a nested slice from
    /// a pointer to pointers, so this needs to be preallocated in the setup call and kept around
    /// between process calls. This buffer owns the vector, because otherwise it would need to store
    /// a mutable reference to the data contained in this mutex.
    output_buffer: AtomicRefCell<Buffer<'static>>,
    /// Stores sample data for every sidechain input the plugin has. Indexed by
    /// `[sidechain_input][channel][sample]` We'll copy the data to these buffers since modifying
    /// the host's sidechain input buffers may not be safe, and the plugin may want to be able to
    /// modify the buffers.
    aux_input_storage: AtomicRefCell<Vec<Vec<Vec<f32>>>>,
    /// Accompanying buffers for `aux_input_storage`. There is no way to do this in safe Rust, so
    /// the process function needs to make sure all channel pointers stored in these buffers are
    /// still correct before passing it to the plugin, hence the static lifetime.
    aux_input_buffers: AtomicRefCell<Vec<Buffer<'static>>>,
    /// Buffers for auxiliary plugin outputs, if the plugin has any. These reference the host's
    /// memory directly.
    aux_output_buffers: AtomicRefCell<Vec<Buffer<'static>>>,
    /// The plugin is able to restore state through a method on the `GuiContext`. To avoid changing
    /// parameters mid-processing and running into garbled data if the host also tries to load state
    /// at the same time the restoring happens at the end of each processing call. If this zero
    /// capacity channel contains state data at that point, then the audio thread will take the
    /// state out of the channel, restore the state, and then send it back through the same channel.
    /// In other words, the GUI thread acts as a sender and then as a receiver, while the audio
    /// thread acts as a receiver and then as a sender. That way deallocation can happen on the GUI
    /// thread. All of this happens without any blocking on the audio thread.
    updated_state_sender: channel::Sender<PluginState>,
    /// The receiver belonging to [`new_state_sender`][Self::new_state_sender].
    updated_state_receiver: channel::Receiver<PluginState>,

    /// Needs to be boxed because the plugin object is supposed to contain a static reference to
    /// this.
    plugin_descriptor: Box<PluginDescriptor<P>>,

    // We'll query all of the host's extensions upfront
    host_callback: ClapPtr<clap_host>,

    clap_plugin_audio_ports_config: clap_plugin_audio_ports_config,
    /// During initialization we'll ask `P` which bus configurations it supports. The host can then
    /// use the audio ports config extension to choose a configuration. Right now we only query mono
    /// and stereo configurations, with and without inputs, as well as the plugin's default input
    /// and output channel counts if that does not match one of those configurations (to do the
    /// least surprising thing).
    ///
    /// TODO: Support surround setups once a plugin needs that
    supported_bus_configs: Vec<BusConfig>,

    clap_plugin_audio_ports: clap_plugin_audio_ports,

    clap_plugin_gui: clap_plugin_gui,
    host_gui: AtomicRefCell<Option<ClapPtr<clap_host_gui>>>,

    clap_plugin_latency: clap_plugin_latency,
    host_latency: AtomicRefCell<Option<ClapPtr<clap_host_latency>>>,

    clap_plugin_note_ports: clap_plugin_note_ports,

    clap_plugin_params: clap_plugin_params,
    host_params: AtomicRefCell<Option<ClapPtr<clap_host_params>>>,
    // These fields are exactly the same as their VST3 wrapper counterparts.
    //
    /// The keys from `param_map` in a stable order.
    param_hashes: Vec<u32>,
    /// A mapping from parameter ID hashes (obtained from the string parameter IDs) to pointers to
    /// parameters belonging to the plugin. These addresses will remain stable as long as the
    /// `params` object does not get deallocated.
    param_by_hash: HashMap<u32, ParamPtr>,
    /// The group name of a parameter, indexed by the parameter's hash. Nested groups are delimited
    /// by slashes, and they're only used to allow the DAW to display parameters in a tree
    /// structure.
    param_group_by_hash: HashMap<u32, String>,
    /// Mappings from string parameter identifiers to parameter hashes. Useful for debug logging
    /// and when storing and restoring plugin state.
    param_id_to_hash: HashMap<String, u32>,
    /// The inverse mapping from [`param_by_hash`][Self::param_by_hash]. This is needed to be able
    /// to have an ergonomic parameter setting API that uses references to the parameters instead of
    /// having to add a setter function to the parameter (or even worse, have it be completely
    /// untyped).
    pub param_ptr_to_hash: HashMap<ParamPtr, u32>,
    /// For all polyphonically modulatable parameters, mappings from the parameter hash's hash to
    /// the parameter's poly modulation ID. These IDs are then passed to the plugin, so it can
    /// quickly refer to parameter by matching on constant IDs.
    poly_mod_ids_by_hash: HashMap<u32, u32>,
    /// A queue of parameter changes and gestures that should be output in either the next process
    /// call or in the next parameter flush.
    ///
    /// XXX: There's no guarantee that a single parameter doesn't occur twice in this queue, but
    ///      even if it does then that should still not be a problem because the host also reads it
    ///      in the same order, right?
    output_parameter_events: ArrayQueue<OutputParamEvent>,

    host_thread_check: AtomicRefCell<Option<ClapPtr<clap_host_thread_check>>>,

    clap_plugin_render: clap_plugin_render,

    clap_plugin_state: clap_plugin_state,

    clap_plugin_tail: clap_plugin_tail,

    clap_plugin_voice_info: clap_plugin_voice_info,
    host_voice_info: AtomicRefCell<Option<ClapPtr<clap_host_voice_info>>>,
    /// If `P::CLAP_POLY_MODULATION_CONFIG` is set, then the plugin can configure the current number
    /// of active voices using a context method called from the initialization or processing
    /// context. This defaults to the maximum number of voices.
    current_voice_capacity: AtomicU32,

    /// A queue of tasks that still need to be performed. Because CLAP lets the plugin request a
    /// host callback directly, we don't need to use the OsEventLoop we use in our other plugin
    /// implementations. Instead, we'll post tasks to this queue, ask the host to call
    /// [`on_main_thread()`][Self::on_main_thread()] on the main thread, and then continue to pop
    /// tasks off this queue there until it is empty.
    tasks: ArrayQueue<Task<P>>,
    /// The ID of the main thread. In practice this is the ID of the thread that created this
    /// object. If the host supports the thread check extension (and
    /// [`host_thread_check`][Self::host_thread_check] thus contains a value), then that extension
    /// is used instead.
    main_thread_id: ThreadId,
    /// A background thread for running tasks independently from the host'main GUI thread. Useful
    /// for longer, blocking tasks. Initialized later as it needs a reference to the wrapper.
    background_thread: AtomicRefCell<Option<BackgroundThread<Task<P>>>>,
}

/// Tasks that can be sent from the plugin to be executed on the main thread in a non-blocking
/// realtime-safe way. Instead of using a random thread or the OS' event loop like in the Linux
/// implementation, this uses [`clap_host::request_callback()`] instead.
#[allow(clippy::enum_variant_names)]
pub enum Task<P: Plugin> {
    /// Execute one of the plugin's background tasks.
    PluginTask(P::BackgroundTask),
    /// Inform the host that the latency has changed.
    LatencyChanged,
    /// Inform the host that the voice info has changed.
    VoiceInfoChanged,
    /// Tell the host that it should rescan the current parameter values.
    RescanParamValues,
}

/// The types of CLAP parameter updates for events.
pub enum ClapParamUpdate {
    /// Set the parameter to this plain value. In our wrapper the plain values are the normalized
    /// values multiplied by the step count for discrete parameters.
    PlainValueSet(f64),
    /// Set a normalized offset for the parameter's plain value. Subsequent modulation events
    /// override the previous one, but `PlainValueSet`s do not override the existing modulation.
    /// These values should also be divided by the step size.
    PlainValueMod(f64),
}

/// A parameter event that should be output by the plugin, stored in a queue on the wrapper and
/// written to the host either at the end of the process function or during a flush.
#[derive(Debug, Clone)]
pub enum OutputParamEvent {
    /// Begin an automation gesture. This must always be sent before sending [`SetValue`].
    BeginGesture { param_hash: u32 },
    /// Change the value of a parameter using a plain CLAP value, aka the normalized value
    /// multiplied by the number of steps.
    SetValue {
        /// The internal hash for the parameter.
        param_hash: u32,
        /// The 'plain' value as reported to CLAP. This is the normalized value multiplied by
        /// [`params::step_size()`][crate::params::step_size()].
        clap_plain_value: f64,
    },
    /// Begin an automation gesture. This must always be sent after sending one or more [`SetValue`]
    /// events.
    EndGesture { param_hash: u32 },
}

/// Because CLAP has this [`clap_host::request_host_callback()`] function, we don't need to use
/// `OsEventLoop` and can instead just request a main thread callback directly.
impl<P: ClapPlugin> EventLoop<Task<P>, Wrapper<P>> for Wrapper<P> {
    fn new_and_spawn(_executor: std::sync::Arc<Self>) -> Self {
        panic!("What are you doing");
    }

    fn schedule_gui(&self, task: Task<P>) -> bool {
        if self.is_main_thread() {
            self.execute(task, true);
            true
        } else {
            let success = self.tasks.push(task).is_ok();
            if success {
                // CLAP lets us use the host's event loop instead of having to implement our own
                let host = &self.host_callback;
                unsafe_clap_call! { host=>request_callback(&**host) };
            }

            success
        }
    }

    fn schedule_background(&self, task: Task<P>) -> bool {
        self.background_thread
            .borrow()
            .as_ref()
            .unwrap()
            .schedule(task)
    }

    fn is_main_thread(&self) -> bool {
        // If the host supports the thread check interface then we'll use that, otherwise we'll
        // check if this is the same thread as the one that created the plugin instance.
        match &*self.host_thread_check.borrow() {
            Some(thread_check) => {
                unsafe_clap_call! { thread_check=>is_main_thread(&*self.host_callback) }
            }
            // FIXME: `thread::current()` may allocate the first time it's called, is there a safe
            //        non-allocating version of this without using huge OS-specific libraries?
            None => permit_alloc(|| thread::current().id() == self.main_thread_id),
        }
    }
}

impl<P: ClapPlugin> MainThreadExecutor<Task<P>> for Wrapper<P> {
    fn execute(&self, task: Task<P>, is_gui_thread: bool) {
        // This function is always called from the main thread, from [Self::on_main_thread].
        match task {
            Task::PluginTask(task) => (self.task_executor.lock())(task),
            Task::LatencyChanged => match &*self.host_latency.borrow() {
                Some(host_latency) => {
                    nih_debug_assert!(is_gui_thread);

                    // XXX: The CLAP docs mention that you should request a restart if this happens
                    //      while the plugin is activated (which is not entirely the same thing as
                    //      is processing, but we'll treat it as the same thing). In practice just
                    //      calling the latency changed function also seems to work just fine.
                    if self.is_processing.load(Ordering::SeqCst) {
                        unsafe_clap_call! { &*self.host_callback=>request_restart(&*self.host_callback) };
                    } else {
                        unsafe_clap_call! { host_latency=>changed(&*self.host_callback) };
                    }
                }
                None => nih_debug_assert_failure!("Host does not support the latency extension"),
            },
            Task::VoiceInfoChanged => match &*self.host_voice_info.borrow() {
                Some(host_voice_info) => {
                    nih_debug_assert!(is_gui_thread);
                    unsafe_clap_call! { host_voice_info=>changed(&*self.host_callback) };
                }
                None => nih_debug_assert_failure!("Host does not support the voice-info extension"),
            },
            Task::RescanParamValues => match &*self.host_params.borrow() {
                Some(host_params) => {
                    nih_debug_assert!(is_gui_thread);
                    unsafe_clap_call! { host_params=>rescan(&*self.host_callback, CLAP_PARAM_RESCAN_VALUES) };
                }
                None => nih_debug_assert_failure!("The host does not support parameters? What?"),
            },
        };
    }
}

impl<P: ClapPlugin> Wrapper<P> {
    pub fn new(host_callback: *const clap_host) -> Arc<Self> {
        let plugin = P::default();
        let task_executor = Mutex::new(plugin.task_executor());

        // This is used to allow the plugin to restore preset data from its editor, see the comment
        // on `Self::updated_state_sender`
        let (updated_state_sender, updated_state_receiver) = channel::bounded(0);

        let plugin_descriptor = Box::new(PluginDescriptor::default());

        // We're not allowed to query any extensions until the init function has been called, so we
        // need a bunch of AtomicRefCells instead
        assert!(!host_callback.is_null());
        let host_callback = unsafe { ClapPtr::new(host_callback) };

        // This is a mapping from the parameter IDs specified by the plugin to pointers to those
        // parameters. These pointers are assumed to be safe to dereference as long as
        // `wrapper.plugin` is alive. The plugin API identifiers these parameters by hashes, which
        // we'll calculate from the string ID specified by the plugin. These parameters should also
        // remain in the same order as the one returned by the plugin.
        let params = plugin.params();
        let param_id_hashes_ptrs_groups: Vec<_> = params
            .param_map()
            .into_iter()
            .map(|(id, ptr, group)| {
                let hash = hash_param_id(&id);
                (id, hash, ptr, group)
            })
            .collect();
        let param_hashes = param_id_hashes_ptrs_groups
            .iter()
            .map(|(_, hash, _, _)| *hash)
            .collect();
        let param_by_hash = param_id_hashes_ptrs_groups
            .iter()
            .map(|(_, hash, ptr, _)| (*hash, *ptr))
            .collect();
        let param_group_by_hash = param_id_hashes_ptrs_groups
            .iter()
            .map(|(_, hash, _, group)| (*hash, group.clone()))
            .collect();
        let param_id_to_hash = param_id_hashes_ptrs_groups
            .iter()
            .map(|(id, hash, _, _)| (id.clone(), *hash))
            .collect();
        let param_ptr_to_hash = param_id_hashes_ptrs_groups
            .iter()
            .map(|(_, hash, ptr, _)| (*ptr, *hash))
            .collect();
        let poly_mod_ids_by_hash: HashMap<u32, u32> = param_id_hashes_ptrs_groups
            .iter()
            .filter_map(|(_, hash, ptr, _)| unsafe {
                ptr.poly_modulation_id().map(|id| (*hash, id))
            })
            .collect();

        if cfg!(debug_assertions) {
            let param_map = params.param_map();
            let param_ids: HashSet<_> = param_id_hashes_ptrs_groups
                .iter()
                .map(|(id, _, _, _)| id.clone())
                .collect();
            nih_debug_assert_eq!(
                param_map.len(),
                param_ids.len(),
                "The plugin has duplicate parameter IDs, weird things may happen. Consider using \
                 6 character parameter IDs to avoid collisions."
            );

            let poly_mod_ids: HashSet<u32> = poly_mod_ids_by_hash.values().copied().collect();
            nih_debug_assert_eq!(
                poly_mod_ids_by_hash.len(),
                poly_mod_ids.len(),
                "The plugin has duplicate poly modulation IDs. Polyphonic modulation will not be \
                 routed to the correct parameter."
            );

            let mut bypass_param_exists = false;
            for (_, _, ptr, _) in &param_id_hashes_ptrs_groups {
                let flags = unsafe { ptr.flags() };
                let is_bypass = flags.contains(ParamFlags::BYPASS);

                if is_bypass && bypass_param_exists {
                    nih_debug_assert_failure!(
                        "Duplicate bypass parameters found, the host will only use the first one"
                    );
                }

                bypass_param_exists |= is_bypass;
            }
        }

        // Query all sensible bus configurations supported by the plugin. We don't do surround or
        // anything beyond stereo right now.
        let mut supported_bus_configs = Vec::new();
        for num_output_channels in [1, 2] {
            for num_input_channels in [0, num_output_channels] {
                #[allow(clippy::single_element_loop)]
                for num_aux_channels in [num_output_channels] {
                    let bus_config = BusConfig {
                        num_input_channels,
                        num_output_channels,
                        // We won't support a variable number of busses until that's required, so
                        // we'll always use the number of auxiliary busses specified by the plugin
                        aux_input_busses: P::DEFAULT_AUX_INPUTS
                            .map(|mut aux| {
                                aux.num_channels = num_aux_channels;
                                aux
                            })
                            .unwrap_or_default(),
                        aux_output_busses: P::DEFAULT_AUX_OUTPUTS
                            .map(|mut aux| {
                                aux.num_channels = num_aux_channels;
                                aux
                            })
                            .unwrap_or_default(),
                    };
                    if plugin.accepts_bus_config(&bus_config) {
                        supported_bus_configs.push(bus_config);
                    }
                }
            }
        }

        // In the off chance that the default config specified by the plugin is not in the above
        // list, we'll try that as well.
        let default_bus_config = BusConfig {
            num_input_channels: P::DEFAULT_INPUT_CHANNELS,
            num_output_channels: P::DEFAULT_OUTPUT_CHANNELS,
            aux_input_busses: P::DEFAULT_AUX_INPUTS.unwrap_or_default(),
            aux_output_busses: P::DEFAULT_AUX_OUTPUTS.unwrap_or_default(),
        };
        if !supported_bus_configs.contains(&default_bus_config)
            && plugin.accepts_bus_config(&default_bus_config)
        {
            supported_bus_configs.push(default_bus_config);
        }

        let wrapper = Self {
            clap_plugin: clap_plugin {
                // This needs to live on the heap because the plugin object contains a direct
                // reference to the manifest as a value. We could share this between instances of
                // the plugin using an `Arc`, but this doesn't consume a lot of memory so it's not a
                // huge deal.
                desc: plugin_descriptor.clap_plugin_descriptor(),
                // We already need to use pointer casts in the factory, so might as well continue
                // doing that here
                plugin_data: ptr::null_mut(),
                init: Some(Self::init),
                destroy: Some(Self::destroy),
                activate: Some(Self::activate),
                deactivate: Some(Self::deactivate),
                start_processing: Some(Self::start_processing),
                stop_processing: Some(Self::stop_processing),
                reset: Some(Self::reset),
                process: Some(Self::process),
                get_extension: Some(Self::get_extension),
                on_main_thread: Some(Self::on_main_thread),
            },

            this: AtomicRefCell::new(Weak::new()),

            plugin: Mutex::new(plugin),
            task_executor,
            params,
            // Initialized later as it needs a reference to the wrapper for the async executor
            editor: AtomicRefCell::new(None),
            editor_handle: Mutex::new(None),
            editor_scaling_factor: AtomicF32::new(1.0),

            is_processing: AtomicBool::new(false),
            current_bus_config: AtomicCell::new(BusConfig {
                num_input_channels: P::DEFAULT_INPUT_CHANNELS,
                num_output_channels: P::DEFAULT_OUTPUT_CHANNELS,
                aux_input_busses: P::DEFAULT_AUX_INPUTS.unwrap_or_default(),
                aux_output_busses: P::DEFAULT_AUX_OUTPUTS.unwrap_or_default(),
            }),
            current_buffer_config: AtomicCell::new(None),
            current_process_mode: AtomicCell::new(ProcessMode::Realtime),
            input_events: AtomicRefCell::new(VecDeque::with_capacity(512)),
            output_events: AtomicRefCell::new(VecDeque::with_capacity(512)),
            last_process_status: AtomicCell::new(ProcessStatus::Normal),
            current_latency: AtomicU32::new(0),
            output_buffer: AtomicRefCell::new(Buffer::default()),
            aux_input_storage: AtomicRefCell::new(Vec::new()),
            aux_input_buffers: AtomicRefCell::new(Vec::new()),
            aux_output_buffers: AtomicRefCell::new(Vec::new()),
            updated_state_sender,
            updated_state_receiver,

            plugin_descriptor,

            host_callback,

            clap_plugin_audio_ports_config: clap_plugin_audio_ports_config {
                count: Some(Self::ext_audio_ports_config_count),
                get: Some(Self::ext_audio_ports_config_get),
                select: Some(Self::ext_audio_ports_config_select),
            },
            supported_bus_configs,

            clap_plugin_audio_ports: clap_plugin_audio_ports {
                count: Some(Self::ext_audio_ports_count),
                get: Some(Self::ext_audio_ports_get),
            },

            clap_plugin_gui: clap_plugin_gui {
                is_api_supported: Some(Self::ext_gui_is_api_supported),
                get_preferred_api: Some(Self::ext_gui_get_preferred_api),
                create: Some(Self::ext_gui_create),
                destroy: Some(Self::ext_gui_destroy),
                set_scale: Some(Self::ext_gui_set_scale),
                get_size: Some(Self::ext_gui_get_size),
                can_resize: Some(Self::ext_gui_can_resize),
                get_resize_hints: Some(Self::ext_gui_get_resize_hints),
                adjust_size: Some(Self::ext_gui_adjust_size),
                set_size: Some(Self::ext_gui_set_size),
                set_parent: Some(Self::ext_gui_set_parent),
                set_transient: Some(Self::ext_gui_set_transient),
                suggest_title: Some(Self::ext_gui_suggest_title),
                show: Some(Self::ext_gui_show),
                hide: Some(Self::ext_gui_hide),
            },
            host_gui: AtomicRefCell::new(None),

            clap_plugin_latency: clap_plugin_latency {
                get: Some(Self::ext_latency_get),
            },
            host_latency: AtomicRefCell::new(None),

            clap_plugin_note_ports: clap_plugin_note_ports {
                count: Some(Self::ext_note_ports_count),
                get: Some(Self::ext_note_ports_get),
            },

            clap_plugin_params: clap_plugin_params {
                count: Some(Self::ext_params_count),
                get_info: Some(Self::ext_params_get_info),
                get_value: Some(Self::ext_params_get_value),
                value_to_text: Some(Self::ext_params_value_to_text),
                text_to_value: Some(Self::ext_params_text_to_value),
                flush: Some(Self::ext_params_flush),
            },
            host_params: AtomicRefCell::new(None),
            param_hashes,
            param_by_hash,
            param_group_by_hash,
            param_id_to_hash,
            param_ptr_to_hash,
            poly_mod_ids_by_hash,
            output_parameter_events: ArrayQueue::new(OUTPUT_EVENT_QUEUE_CAPACITY),

            host_thread_check: AtomicRefCell::new(None),

            clap_plugin_render: clap_plugin_render {
                has_hard_realtime_requirement: Some(Self::ext_render_has_hard_realtime_requirement),
                set: Some(Self::ext_render_set),
            },

            clap_plugin_state: clap_plugin_state {
                save: Some(Self::ext_state_save),
                load: Some(Self::ext_state_load),
            },

            clap_plugin_tail: clap_plugin_tail {
                get: Some(Self::ext_tail_get),
            },

            clap_plugin_voice_info: clap_plugin_voice_info {
                get: Some(Self::ext_voice_info_get),
            },
            host_voice_info: AtomicRefCell::new(None),
            current_voice_capacity: AtomicU32::new(
                P::CLAP_POLY_MODULATION_CONFIG
                    .map(|c| {
                        nih_debug_assert!(
                            c.max_voice_capacity >= 1,
                            "The maximum voice capacity cannot be zero"
                        );
                        c.max_voice_capacity
                    })
                    .unwrap_or(1),
            ),

            tasks: ArrayQueue::new(TASK_QUEUE_CAPACITY),
            main_thread_id: thread::current().id(),
            // Initialized later as it needs a reference to the wrapper for the executor
            background_thread: AtomicRefCell::new(None),
        };

        // Finally, the wrapper needs to contain a reference to itself so we can create GuiContexts
        // when opening plugin editors
        let wrapper = Arc::new(wrapper);
        *wrapper.this.borrow_mut() = Arc::downgrade(&wrapper);

        // The editor also needs to be initialized later so the Async executor can work.
        *wrapper.editor.borrow_mut() = wrapper
            .plugin
            .lock()
            .editor(AsyncExecutor {
                execute_background: Arc::new({
                    let wrapper = wrapper.clone();

                    move |task| {
                        let task_posted = wrapper.schedule_background(Task::PluginTask(task));
                        nih_debug_assert!(task_posted, "The task queue is full, dropping task...");
                    }
                }),
                execute_gui: Arc::new({
                    let wrapper = wrapper.clone();

                    move |task| {
                        let task_posted = wrapper.schedule_gui(Task::PluginTask(task));
                        nih_debug_assert!(task_posted, "The task queue is full, dropping task...");
                    }
                }),
            })
            .map(Mutex::new);

        // Same with the background thread
        *wrapper.background_thread.borrow_mut() =
            Some(BackgroundThread::new_and_spawn(wrapper.clone()));

        wrapper
    }

    fn make_gui_context(self: Arc<Self>) -> Arc<WrapperGuiContext<P>> {
        Arc::new(WrapperGuiContext { wrapper: self })
    }

    fn make_init_context(&self) -> WrapperInitContext<'_, P> {
        WrapperInitContext { wrapper: self }
    }

    fn make_process_context(&self, transport: Transport) -> WrapperProcessContext<'_, P> {
        WrapperProcessContext {
            wrapper: self,
            input_events_guard: self.input_events.borrow_mut(),
            output_events_guard: self.output_events.borrow_mut(),
            transport,
        }
    }

    /// Queue a parameter output event to be sent to the host at the end of the audio processing
    /// cycle, and request a parameter flush from the host if the plugin is not currently processing
    /// audio. The parameter's actual value will only be updated at that point so the value won't
    /// change in the middle of a processing call.
    ///
    /// Returns `false` if the parameter value queue was full and the update will not be sent to the
    /// host (it will still be set on the plugin either way).
    pub fn queue_parameter_event(&self, event: OutputParamEvent) -> bool {
        let result = self.output_parameter_events.push(event).is_ok();

        // Requesting a flush is fine even during audio processing. This avoids a race condition.
        match &*self.host_params.borrow() {
            Some(host_params) => {
                unsafe_clap_call! { host_params=>request_flush(&*self.host_callback) }
            }
            None => nih_debug_assert_failure!("The host does not support parameters? What?"),
        }

        result
    }

    /// If there's an editor open, let it know that parameter values have changed. This should be
    /// called whenever there's been a call or multiple calls to
    /// [`update_plain_value_by_hash()[Self::update_plain_value_by_hash()`]. In the off-chance that
    /// the editor instance is currently locked then nothing will happen, and the request can safely
    /// be ignored.
    pub fn notify_param_values_changed(&self) {
        if let Some(editor) = self.editor.borrow().as_ref() {
            match editor.try_lock() {
                Some(editor) => editor.param_values_changed(),
                None => nih_debug_assert_failure!(
                    "The editor was locked when sending a parameter value change notification, \
                     ignoring"
                ),
            }
        }
    }

    /// Request a resize based on the editor's current reported size. As of CLAP 0.24 this can
    /// safely be called from any thread. If this returns `false`, then the plugin should reset its
    /// size back to the previous value.
    pub fn request_resize(&self) -> bool {
        match (
            self.host_gui.borrow().as_ref(),
            self.editor.borrow().as_ref(),
        ) {
            (Some(host_gui), Some(editor)) => {
                let (unscaled_width, unscaled_height) = editor.lock().size();
                let scaling_factor = self.editor_scaling_factor.load(Ordering::Relaxed);

                unsafe_clap_call! {
                    host_gui=>request_resize(
                        &*self.host_callback,
                        (unscaled_width as f32 * scaling_factor).round() as u32,
                        (unscaled_height as f32 * scaling_factor).round() as u32,
                    )
                }
            }
            _ => false,
        }
    }

    /// Convenience function for setting a value for a parameter as triggered by a VST3 parameter
    /// update. The same rate is for updating parameter smoothing.
    ///
    /// After calling this function, you should call
    /// [`notify_param_values_changed()`][Self::notify_param_values_changed()] to allow the editor
    /// to update itself. This needs to be done separately so you can process parameter changes in
    /// batches.
    ///
    /// # Note
    ///
    /// These values are CLAP plain values, which include a step count multiplier for discrete
    /// parameter values.
    pub fn update_plain_value_by_hash(
        &self,
        hash: u32,
        update_type: ClapParamUpdate,
        sample_rate: Option<f32>,
    ) -> bool {
        match self.param_by_hash.get(&hash) {
            Some(param_ptr) => {
                match update_type {
                    ClapParamUpdate::PlainValueSet(clap_plain_value) => {
                        let normalized_value = clap_plain_value as f32
                            / unsafe { param_ptr.step_count() }.unwrap_or(1) as f32;

                        // Also update the parameter's smoothing if applicable
                        unsafe { param_ptr.set_normalized_value(normalized_value) };
                        if let Some(sample_rate) = sample_rate {
                            unsafe { param_ptr.update_smoother(sample_rate, false) };
                        }

                        true
                    }
                    ClapParamUpdate::PlainValueMod(clap_plain_delta) => {
                        let normalized_delta = clap_plain_delta as f32
                            / unsafe { param_ptr.step_count() }.unwrap_or(1) as f32;

                        // Also update the parameter's smoothing if applicable
                        unsafe { param_ptr.modulate_value(normalized_delta) };
                        if let Some(sample_rate) = sample_rate {
                            unsafe { param_ptr.update_smoother(sample_rate, false) };
                        }

                        true
                    }
                }
            }
            _ => false,
        }
    }

    /// Handle all incoming events from an event queue. This will clear `self.input_events` first.
    pub unsafe fn handle_in_events(&self, in_: &clap_input_events, current_sample_idx: usize) {
        let mut input_events = self.input_events.borrow_mut();
        input_events.clear();

        let num_events = clap_call! { in_=>size(in_) };
        let mut parameter_values_changed = false;
        for event_idx in 0..num_events {
            let event = clap_call! { in_=>get(in_, event_idx) };
            parameter_values_changed |=
                self.handle_in_event(event, &mut input_events, None, current_sample_idx);
        }

        // Allow the GUI to react to any parameter values that might have been changed
        if parameter_values_changed {
            self.notify_param_values_changed();
        }
    }

    /// Similar to [`handle_in_events()`][Self::handle_in_events()], but will stop just before an
    /// event if the predicate returns true for that events. This predicate is only called for
    /// events that occur after `current_sample_idx`. This is used to stop before a tempo or time
    /// signature change, or before next parameter change event with `raw_event.time >
    /// current_sample_idx` and return the **absolute** (relative to the entire buffer that's being
    /// split) sample index of that event along with the its index in the event queue as a
    /// `(sample_idx, event_idx)` tuple. This allows for splitting the audio buffer into segments
    /// with distinct sample values to enable sample accurate automation without modifications to the
    /// wrapped plugin.
    pub unsafe fn handle_in_events_until(
        &self,
        in_: &clap_input_events,
        transport_info: &mut *const clap_event_transport,
        current_sample_idx: usize,
        resume_from_event_idx: usize,
        stop_predicate: impl Fn(*const clap_event_header) -> bool,
    ) -> Option<(usize, usize)> {
        let mut input_events = self.input_events.borrow_mut();
        input_events.clear();

        // To achieve this, we'll always read one event ahead
        let num_events = clap_call! { in_=>size(in_) };
        if num_events == 0 {
            return None;
        }

        let start_idx = resume_from_event_idx as u32;
        let mut event: *const clap_event_header = clap_call! { in_=>get(in_, start_idx) };
        let mut parameter_values_changed = false;
        for next_event_idx in (start_idx + 1)..num_events {
            parameter_values_changed |= self.handle_in_event(
                event,
                &mut input_events,
                Some(transport_info),
                current_sample_idx,
            );

            // Stop just before the next parameter change or transport information event at a sample
            // after the current sample
            let next_event: *const clap_event_header = clap_call! { in_=>get(in_, next_event_idx) };
            if (*next_event).time > current_sample_idx as u32 && stop_predicate(next_event) {
                return Some(((*next_event).time as usize, next_event_idx as usize));
            }

            event = next_event;
        }

        // Don't forget about the last event
        parameter_values_changed |= self.handle_in_event(
            event,
            &mut input_events,
            Some(transport_info),
            current_sample_idx,
        );

        // NOTE: We explicitly did not do this on a block split because that seems a bit excessive.
        //       When we're performing a block split we're guaranteed that there's still at least one more
        //       parameter event after the split so this function will still be called.
        if parameter_values_changed {
            self.notify_param_values_changed();
        }

        None
    }

    /// Write the unflushed parameter changes to the host's output event queue. The sample index is
    /// used as part of splitting up the input buffer for sample accurate automation changes. This
    /// will also modify the actual parameter values, since we should only do that while the wrapped
    /// plugin is not actually processing audio.
    pub unsafe fn handle_out_events(&self, out: &clap_output_events, current_sample_idx: usize) {
        // We'll always write these events to the first sample, so even when we add note output we
        // shouldn't have to think about interleaving events here
        let sample_rate = self.current_buffer_config.load().map(|c| c.sample_rate);
        let mut parameter_values_changed = false;
        while let Some(change) = self.output_parameter_events.pop() {
            let push_successful = match change {
                OutputParamEvent::BeginGesture { param_hash } => {
                    let event = clap_event_param_gesture {
                        header: clap_event_header {
                            size: mem::size_of::<clap_event_param_gesture>() as u32,
                            time: current_sample_idx as u32,
                            space_id: CLAP_CORE_EVENT_SPACE_ID,
                            type_: CLAP_EVENT_PARAM_GESTURE_BEGIN,
                            flags: CLAP_EVENT_IS_LIVE,
                        },
                        param_id: param_hash,
                    };

                    clap_call! { out=>try_push(out, &event.header) }
                }
                OutputParamEvent::SetValue {
                    param_hash,
                    clap_plain_value,
                } => {
                    self.update_plain_value_by_hash(
                        param_hash,
                        ClapParamUpdate::PlainValueSet(clap_plain_value),
                        sample_rate,
                    );
                    parameter_values_changed = true;

                    let event = clap_event_param_value {
                        header: clap_event_header {
                            size: mem::size_of::<clap_event_param_value>() as u32,
                            time: current_sample_idx as u32,
                            space_id: CLAP_CORE_EVENT_SPACE_ID,
                            type_: CLAP_EVENT_PARAM_VALUE,
                            flags: CLAP_EVENT_IS_LIVE,
                        },
                        param_id: param_hash,
                        cookie: ptr::null_mut(),
                        port_index: -1,
                        note_id: -1,
                        channel: -1,
                        key: -1,
                        value: clap_plain_value,
                    };

                    clap_call! { out=>try_push(out, &event.header) }
                }
                OutputParamEvent::EndGesture { param_hash } => {
                    let event = clap_event_param_gesture {
                        header: clap_event_header {
                            size: mem::size_of::<clap_event_param_gesture>() as u32,
                            time: current_sample_idx as u32,
                            space_id: CLAP_CORE_EVENT_SPACE_ID,
                            type_: CLAP_EVENT_PARAM_GESTURE_END,
                            flags: CLAP_EVENT_IS_LIVE,
                        },
                        param_id: param_hash,
                    };

                    clap_call! { out=>try_push(out, &event.header) }
                }
            };

            nih_debug_assert!(push_successful);
        }

        // Allow the editor to react to the new parameter values if the editor uses a reactive data
        // binding model
        if parameter_values_changed {
            self.notify_param_values_changed();
        }

        // Also send all note events generated by the plugin
        let mut output_events = self.output_events.borrow_mut();
        while let Some(event) = output_events.pop_front() {
            let time = event.timing() + current_sample_idx as u32;

            let push_successful = match event {
                NoteEvent::NoteOn {
                    timing: _,
                    voice_id,
                    channel,
                    note,
                    velocity,
                } if P::MIDI_OUTPUT >= MidiConfig::Basic => {
                    let event = clap_event_note {
                        header: clap_event_header {
                            size: mem::size_of::<clap_event_note>() as u32,
                            time,
                            space_id: CLAP_CORE_EVENT_SPACE_ID,
                            type_: CLAP_EVENT_NOTE_ON,
                            // We don't have a way to denote live events
                            flags: 0,
                        },
                        note_id: voice_id.unwrap_or(-1),
                        port_index: 0,
                        channel: channel as i16,
                        key: note as i16,
                        velocity: velocity as f64,
                    };

                    clap_call! { out=>try_push(out, &event.header) }
                }
                NoteEvent::NoteOff {
                    timing: _,
                    voice_id,
                    channel,
                    note,
                    velocity,
                } if P::MIDI_OUTPUT >= MidiConfig::Basic => {
                    let event = clap_event_note {
                        header: clap_event_header {
                            size: mem::size_of::<clap_event_note>() as u32,
                            time,
                            space_id: CLAP_CORE_EVENT_SPACE_ID,
                            type_: CLAP_EVENT_NOTE_OFF,
                            flags: 0,
                        },
                        note_id: voice_id.unwrap_or(-1),
                        port_index: 0,
                        channel: channel as i16,
                        key: note as i16,
                        velocity: velocity as f64,
                    };

                    clap_call! { out=>try_push(out, &event.header) }
                }
                // NOTE: This is gated behind `P::MIDI_INPUT`, because this is a merely a hint event
                //       for the host. It is not output to any other plugin or device.
                NoteEvent::VoiceTerminated {
                    timing: _,
                    voice_id,
                    channel,
                    note,
                } if P::MIDI_INPUT >= MidiConfig::Basic => {
                    let event = clap_event_note {
                        header: clap_event_header {
                            size: mem::size_of::<clap_event_note>() as u32,
                            time,
                            space_id: CLAP_CORE_EVENT_SPACE_ID,
                            type_: CLAP_EVENT_NOTE_END,
                            flags: 0,
                        },
                        note_id: voice_id.unwrap_or(-1),
                        port_index: 0,
                        channel: channel as i16,
                        key: note as i16,
                        velocity: 0.0,
                    };

                    clap_call! { out=>try_push(out, &event.header) }
                }
                NoteEvent::PolyPressure {
                    timing: _,
                    voice_id,
                    channel,
                    note,
                    pressure,
                } if P::MIDI_OUTPUT >= MidiConfig::Basic => {
                    let event = clap_event_note_expression {
                        header: clap_event_header {
                            size: mem::size_of::<clap_event_note_expression>() as u32,
                            time,
                            space_id: CLAP_CORE_EVENT_SPACE_ID,
                            type_: CLAP_EVENT_NOTE_EXPRESSION,
                            flags: 0,
                        },
                        expression_id: CLAP_NOTE_EXPRESSION_PRESSURE,
                        note_id: voice_id.unwrap_or(-1),
                        port_index: 0,
                        channel: channel as i16,
                        key: note as i16,
                        value: pressure as f64,
                    };

                    clap_call! { out=>try_push(out, &event.header) }
                }
                NoteEvent::PolyVolume {
                    timing: _,
                    voice_id,
                    channel,
                    note,
                    gain,
                } if P::MIDI_OUTPUT >= MidiConfig::Basic => {
                    let event = clap_event_note_expression {
                        header: clap_event_header {
                            size: mem::size_of::<clap_event_note_expression>() as u32,
                            time,
                            space_id: CLAP_CORE_EVENT_SPACE_ID,
                            type_: CLAP_EVENT_NOTE_EXPRESSION,
                            flags: 0,
                        },
                        expression_id: CLAP_NOTE_EXPRESSION_VOLUME,
                        note_id: voice_id.unwrap_or(-1),
                        port_index: 0,
                        channel: channel as i16,
                        key: note as i16,
                        value: gain as f64,
                    };

                    clap_call! { out=>try_push(out, &event.header) }
                }
                NoteEvent::PolyPan {
                    timing: _,
                    voice_id,
                    channel,
                    note,
                    pan,
                } if P::MIDI_OUTPUT >= MidiConfig::Basic => {
                    let event = clap_event_note_expression {
                        header: clap_event_header {
                            size: mem::size_of::<clap_event_note_expression>() as u32,
                            time,
                            space_id: CLAP_CORE_EVENT_SPACE_ID,
                            type_: CLAP_EVENT_NOTE_EXPRESSION,
                            flags: 0,
                        },
                        expression_id: CLAP_NOTE_EXPRESSION_PAN,
                        note_id: voice_id.unwrap_or(-1),
                        port_index: 0,
                        channel: channel as i16,
                        key: note as i16,
                        value: (pan as f64 + 1.0) / 2.0,
                    };

                    clap_call! { out=>try_push(out, &event.header) }
                }
                NoteEvent::PolyTuning {
                    timing: _,
                    voice_id,
                    channel,
                    note,
                    tuning,
                } if P::MIDI_OUTPUT >= MidiConfig::Basic => {
                    let event = clap_event_note_expression {
                        header: clap_event_header {
                            size: mem::size_of::<clap_event_note_expression>() as u32,
                            time,
                            space_id: CLAP_CORE_EVENT_SPACE_ID,
                            type_: CLAP_EVENT_NOTE_EXPRESSION,
                            flags: 0,
                        },
                        expression_id: CLAP_NOTE_EXPRESSION_TUNING,
                        note_id: voice_id.unwrap_or(-1),
                        port_index: 0,
                        channel: channel as i16,
                        key: note as i16,
                        value: tuning as f64,
                    };

                    clap_call! { out=>try_push(out, &event.header) }
                }
                NoteEvent::PolyVibrato {
                    timing: _,
                    voice_id,
                    channel,
                    note,
                    vibrato,
                } if P::MIDI_OUTPUT >= MidiConfig::Basic => {
                    let event = clap_event_note_expression {
                        header: clap_event_header {
                            size: mem::size_of::<clap_event_note_expression>() as u32,
                            time,
                            space_id: CLAP_CORE_EVENT_SPACE_ID,
                            type_: CLAP_EVENT_NOTE_EXPRESSION,
                            flags: 0,
                        },
                        expression_id: CLAP_NOTE_EXPRESSION_VIBRATO,
                        note_id: voice_id.unwrap_or(-1),
                        port_index: 0,
                        channel: channel as i16,
                        key: note as i16,
                        value: vibrato as f64,
                    };

                    clap_call! { out=>try_push(out, &event.header) }
                }
                NoteEvent::PolyExpression {
                    timing: _,
                    voice_id,
                    channel,
                    note,
                    expression,
                } if P::MIDI_OUTPUT >= MidiConfig::Basic => {
                    let event = clap_event_note_expression {
                        header: clap_event_header {
                            size: mem::size_of::<clap_event_note_expression>() as u32,
                            time,
                            space_id: CLAP_CORE_EVENT_SPACE_ID,
                            type_: CLAP_EVENT_NOTE_EXPRESSION,
                            flags: 0,
                        },
                        expression_id: CLAP_NOTE_EXPRESSION_EXPRESSION,
                        note_id: voice_id.unwrap_or(-1),
                        port_index: 0,
                        channel: channel as i16,
                        key: note as i16,
                        value: expression as f64,
                    };

                    clap_call! { out=>try_push(out, &event.header) }
                }
                NoteEvent::PolyBrightness {
                    timing: _,
                    voice_id,
                    channel,
                    note,
                    brightness,
                } if P::MIDI_OUTPUT >= MidiConfig::Basic => {
                    let event = clap_event_note_expression {
                        header: clap_event_header {
                            size: mem::size_of::<clap_event_note_expression>() as u32,
                            time,
                            space_id: CLAP_CORE_EVENT_SPACE_ID,
                            type_: CLAP_EVENT_NOTE_EXPRESSION,
                            flags: 0,
                        },
                        expression_id: CLAP_NOTE_EXPRESSION_BRIGHTNESS,
                        note_id: voice_id.unwrap_or(-1),
                        port_index: 0,
                        channel: channel as i16,
                        key: note as i16,
                        value: brightness as f64,
                    };

                    clap_call! { out=>try_push(out, &event.header) }
                }
                midi_event @ (NoteEvent::MidiChannelPressure { .. }
                | NoteEvent::MidiPitchBend { .. }
                | NoteEvent::MidiCC { .. }
                | NoteEvent::MidiProgramChange { .. })
                    if P::MIDI_OUTPUT >= MidiConfig::MidiCCs =>
                {
                    // NIH-plug already includes MIDI conversion functions, so we'll reuse those for
                    // the MIDI events
                    let midi = midi_event
                        .as_midi()
                        .expect("Missing MIDI conversion for MIDI event");

                    let event = clap_event_midi {
                        header: clap_event_header {
                            size: mem::size_of::<clap_event_midi>() as u32,
                            time,
                            space_id: CLAP_CORE_EVENT_SPACE_ID,
                            type_: CLAP_EVENT_MIDI,
                            flags: 0,
                        },
                        port_index: 0,
                        data: midi,
                    };

                    clap_call! { out=>try_push(out, &event.header) }
                }
                _ => {
                    nih_debug_assert_failure!(
                        "Invalid output event for the current MIDI_OUTPUT setting"
                    );
                    continue;
                }
            };

            nih_debug_assert!(push_successful, "Could not send note event");
        }
    }

    /// Handle an incoming CLAP event. The sample index is provided to support block splitting for
    /// sample accurate automation. [`input_events`][Self::input_events] must be cleared at the
    /// start of each process block.
    ///
    /// To save on mutex operations when handing MIDI events, the lock guard for the input events
    /// need to be passed into this function.
    ///
    /// If the event was a transport event and the `transport_info` argument is not `None`, then the
    /// pointer will be changed to point to the transport information from this event.
    ///
    /// The return value indicates whether this was a parameter event. If it is a parameter event,
    /// then [`notify_param_values_changed()`][Self::notify_param_values_changed()] should be called
    /// once all of these events have been processed.
    #[must_use]
    pub unsafe fn handle_in_event(
        &self,
        event: *const clap_event_header,
        input_events: &mut AtomicRefMut<VecDeque<NoteEvent>>,
        transport_info: Option<&mut *const clap_event_transport>,
        current_sample_idx: usize,
    ) -> bool {
        let raw_event = &*event;
        let timing = raw_event.time - current_sample_idx as u32;

        match (raw_event.space_id, raw_event.type_) {
            (CLAP_CORE_EVENT_SPACE_ID, CLAP_EVENT_PARAM_VALUE) => {
                let event = &*(event as *const clap_event_param_value);
                self.update_plain_value_by_hash(
                    event.param_id,
                    ClapParamUpdate::PlainValueSet(event.value),
                    self.current_buffer_config.load().map(|c| c.sample_rate),
                );

                // If the parameter supports polyphonic modulation, then the plugin needs to be
                // informed that the parameter has been monophonically automated. This allows the
                // plugin to update all of its polyphonic modulation values, since polyphonic
                // modulation acts as an offset to the monophonic value.
                if let Some(poly_modulation_id) = self.poly_mod_ids_by_hash.get(&event.param_id) {
                    // The modulation offset needs to be normalized to account for modulated
                    // integer or enum parameters
                    let param_ptr = self.param_by_hash[&event.param_id];
                    let normalized_value =
                        event.value as f32 / param_ptr.step_count().unwrap_or(1) as f32;

                    input_events.push_back(NoteEvent::MonoAutomation {
                        timing,
                        poly_modulation_id: *poly_modulation_id,
                        normalized_value,
                    });
                }

                true
            }
            (CLAP_CORE_EVENT_SPACE_ID, CLAP_EVENT_PARAM_MOD) => {
                let event = &*(event as *const clap_event_param_mod);

                if event.note_id != -1 && P::MIDI_INPUT >= MidiConfig::Basic {
                    match self.poly_mod_ids_by_hash.get(&event.param_id) {
                        Some(poly_modulation_id) => {
                            // The modulation offset needs to be normalized to account for modulated
                            // integer or enum parameters
                            let param_ptr = self.param_by_hash[&event.param_id];
                            let normalized_offset =
                                event.amount as f32 / param_ptr.step_count().unwrap_or(1) as f32;

                            // The host may also add key and channel information here, but it may
                            // also pass -1. So not having that information here at all seems like
                            // the safest choice.
                            input_events.push_back(NoteEvent::PolyModulation {
                                timing,
                                voice_id: event.note_id,
                                poly_modulation_id: *poly_modulation_id,
                                normalized_offset,
                            });

                            return true;
                        }
                        None => nih_debug_assert_failure!(
                            "Polyphonic modulation sent for a parameter without a poly modulation \
                             ID"
                        ),
                    }
                }

                self.update_plain_value_by_hash(
                    event.param_id,
                    ClapParamUpdate::PlainValueMod(event.amount),
                    self.current_buffer_config.load().map(|c| c.sample_rate),
                );

                true
            }
            (CLAP_CORE_EVENT_SPACE_ID, CLAP_EVENT_TRANSPORT) => {
                let event = &*(event as *const clap_event_transport);
                if let Some(transport_info) = transport_info {
                    *transport_info = event;
                }

                false
            }
            (CLAP_CORE_EVENT_SPACE_ID, CLAP_EVENT_NOTE_ON) => {
                if P::MIDI_INPUT >= MidiConfig::Basic {
                    let event = &*(event as *const clap_event_note);
                    input_events.push_back(NoteEvent::NoteOn {
                        // When splitting up the buffer for sample accurate automation all events
                        // should be relative to the block
                        timing,
                        voice_id: if event.note_id != -1 {
                            Some(event.note_id)
                        } else {
                            None
                        },
                        channel: event.channel as u8,
                        note: event.key as u8,
                        velocity: event.velocity as f32,
                    });
                }

                false
            }
            (CLAP_CORE_EVENT_SPACE_ID, CLAP_EVENT_NOTE_OFF) => {
                if P::MIDI_INPUT >= MidiConfig::Basic {
                    let event = &*(event as *const clap_event_note);
                    input_events.push_back(NoteEvent::NoteOff {
                        timing,
                        voice_id: if event.note_id != -1 {
                            Some(event.note_id)
                        } else {
                            None
                        },
                        channel: event.channel as u8,
                        note: event.key as u8,
                        velocity: event.velocity as f32,
                    });
                }

                false
            }
            (CLAP_CORE_EVENT_SPACE_ID, CLAP_EVENT_NOTE_CHOKE) => {
                if P::MIDI_INPUT >= MidiConfig::Basic {
                    let event = &*(event as *const clap_event_note);
                    input_events.push_back(NoteEvent::Choke {
                        timing,
                        voice_id: if event.note_id != -1 {
                            Some(event.note_id)
                        } else {
                            None
                        },
                        channel: event.channel as u8,
                        note: event.key as u8,
                    });
                }

                false
            }
            (CLAP_CORE_EVENT_SPACE_ID, CLAP_EVENT_NOTE_EXPRESSION) => {
                if P::MIDI_INPUT >= MidiConfig::Basic {
                    // TODO: Add support for the other expression types
                    let event = &*(event as *const clap_event_note_expression);
                    match event.expression_id {
                        CLAP_NOTE_EXPRESSION_PRESSURE => {
                            input_events.push_back(NoteEvent::PolyPressure {
                                timing,
                                voice_id: if event.note_id != -1 {
                                    Some(event.note_id)
                                } else {
                                    None
                                },
                                channel: event.channel as u8,
                                note: event.key as u8,
                                pressure: event.value as f32,
                            });
                        }
                        CLAP_NOTE_EXPRESSION_VOLUME => {
                            input_events.push_back(NoteEvent::PolyVolume {
                                timing,
                                voice_id: if event.note_id != -1 {
                                    Some(event.note_id)
                                } else {
                                    None
                                },
                                channel: event.channel as u8,
                                note: event.key as u8,
                                gain: event.value as f32,
                            });
                        }
                        CLAP_NOTE_EXPRESSION_PAN => {
                            input_events.push_back(NoteEvent::PolyPan {
                                timing,
                                voice_id: if event.note_id != -1 {
                                    Some(event.note_id)
                                } else {
                                    None
                                },
                                channel: event.channel as u8,
                                note: event.key as u8,
                                // In CLAP this value goes from [0, 1] instead of [-1, 1]
                                pan: (event.value as f32 * 2.0) - 1.0,
                            });
                        }
                        CLAP_NOTE_EXPRESSION_TUNING => {
                            input_events.push_back(NoteEvent::PolyTuning {
                                timing,
                                voice_id: if event.note_id != -1 {
                                    Some(event.note_id)
                                } else {
                                    None
                                },
                                channel: event.channel as u8,
                                note: event.key as u8,
                                tuning: event.value as f32,
                            });
                        }
                        CLAP_NOTE_EXPRESSION_VIBRATO => {
                            input_events.push_back(NoteEvent::PolyVibrato {
                                timing,
                                voice_id: if event.note_id != -1 {
                                    Some(event.note_id)
                                } else {
                                    None
                                },
                                channel: event.channel as u8,
                                note: event.key as u8,
                                vibrato: event.value as f32,
                            });
                        }
                        CLAP_NOTE_EXPRESSION_EXPRESSION => {
                            input_events.push_back(NoteEvent::PolyExpression {
                                timing,
                                voice_id: if event.note_id != -1 {
                                    Some(event.note_id)
                                } else {
                                    None
                                },
                                channel: event.channel as u8,
                                note: event.key as u8,
                                expression: event.value as f32,
                            });
                        }
                        CLAP_NOTE_EXPRESSION_BRIGHTNESS => {
                            input_events.push_back(NoteEvent::PolyBrightness {
                                timing,
                                voice_id: if event.note_id != -1 {
                                    Some(event.note_id)
                                } else {
                                    None
                                },
                                channel: event.channel as u8,
                                note: event.key as u8,
                                brightness: event.value as f32,
                            });
                        }
                        n => nih_debug_assert_failure!("Unhandled note expression ID {}", n),
                    }
                }

                false
            }
            (CLAP_CORE_EVENT_SPACE_ID, CLAP_EVENT_MIDI) => {
                // TODO: We can also handle note on, note off, and polyphonic pressure events, but
                //       the host should not be sending us those since we prefer CLAP-style events
                //       on our note ports
                if P::MIDI_INPUT >= MidiConfig::MidiCCs {
                    let event = &*(event as *const clap_event_midi);

                    match NoteEvent::from_midi(
                        raw_event.time - current_sample_idx as u32,
                        event.data,
                    ) {
                        Ok(note_event) => {
                            input_events.push_back(note_event);
                        }
                        Err(n) => nih_debug_assert_failure!("Unhandled MIDI message type {}", n),
                    };
                }

                false
            }
            _ => {
                nih_trace!(
                    "Unhandled CLAP event type {} for namespace {}",
                    raw_event.type_,
                    raw_event.space_id
                );

                false
            }
        }
    }

    /// Get the plugin's state object, may be called by the plugin's GUI as part of its own preset
    /// management. The wrapper doesn't use these functions and serializes and deserializes directly
    /// the JSON in the relevant plugin API methods instead.
    pub fn get_state_object(&self) -> PluginState {
        unsafe {
            state::serialize_object::<P>(
                self.params.clone(),
                state::make_params_iter(&self.param_by_hash, &self.param_id_to_hash),
            )
        }
    }

    /// Update the plugin's internal state, called by the plugin itself from the GUI thread. To
    /// prevent corrupting data and changing parameters during processing the actual state is only
    /// updated at the end of the audio processing cycle.
    pub fn set_state_object(&self, mut state: PluginState) {
        // Use a loop and timeouts to handle the super rare edge case when this function gets called
        // between a process call and the host disabling the plugin
        loop {
            if self.is_processing.load(Ordering::SeqCst) {
                // If the plugin is currently processing audio, then we'll perform the restore
                // operation at the end of the audio call. This involves sending the state to the
                // audio thread, having the audio thread handle the state restore at the very end of
                // the process function, and then sending the state back to this thread so it can be
                // deallocated without blocking the audio thread.
                match self
                    .updated_state_sender
                    .send_timeout(state, Duration::from_secs(1))
                {
                    Ok(_) => {
                        // As mentioned above, the state object will be passed back to this thread
                        // so we can deallocate it without blocking.
                        let state = self.updated_state_receiver.recv();
                        drop(state);
                        break;
                    }
                    Err(SendTimeoutError::Timeout(value)) => {
                        state = value;
                        continue;
                    }
                    Err(SendTimeoutError::Disconnected(_)) => {
                        nih_debug_assert_failure!("State update channel got disconnected");
                        return;
                    }
                }
            } else {
                // Otherwise we'll set the state right here and now, since this function should be
                // called from a GUI thread
                unsafe {
                    state::deserialize_object::<P>(
                        &mut state,
                        self.params.clone(),
                        state::make_params_getter(&self.param_by_hash, &self.param_id_to_hash),
                        self.current_buffer_config.load().as_ref(),
                    );
                }

                self.notify_param_values_changed();
                let bus_config = self.current_bus_config.load();
                if let Some(buffer_config) = self.current_buffer_config.load() {
                    let mut plugin = self.plugin.lock();
                    plugin.initialize(&bus_config, &buffer_config, &mut self.make_init_context());
                    process_wrapper(|| plugin.reset());
                }

                break;
            }
        }

        // After the state has been updated, notify the host about the new parameter values
        let task_posted = self.schedule_gui(Task::RescanParamValues);
        nih_debug_assert!(task_posted, "The task queue is full, dropping task...");
    }

    pub fn set_latency_samples(&self, samples: u32) {
        // Only make a callback if it's actually needed
        // XXX: For CLAP we could move this handling to the Plugin struct, but it may be worthwhile
        //      to keep doing it this way to stay consistent with VST3.
        let old_latency = self.current_latency.swap(samples, Ordering::SeqCst);
        if old_latency != samples {
            let task_posted = self.schedule_gui(Task::LatencyChanged);
            nih_debug_assert!(task_posted, "The task queue is full, dropping task...");
        }
    }

    pub fn set_current_voice_capacity(&self, capacity: u32) {
        match P::CLAP_POLY_MODULATION_CONFIG {
            Some(config) => {
                let clamped_capacity = capacity.clamp(1, config.max_voice_capacity);
                nih_debug_assert_eq!(
                    capacity,
                    clamped_capacity,
                    "The current voice capacity must be between 1 and the maximum capacity"
                );

                if clamped_capacity != self.current_voice_capacity.load(Ordering::Relaxed) {
                    self.current_voice_capacity
                        .store(clamped_capacity, Ordering::Relaxed);
                    let task_posted = self.schedule_gui(Task::VoiceInfoChanged);
                    nih_debug_assert!(task_posted, "The task queue is full, dropping task...");
                }
            }
            None => nih_debug_assert_failure!(
                "Configuring the current voice capacity is only possible when \
                 'ClapPlugin::CLAP_POLY_MODULATION_CONFIG' is set"
            ),
        }
    }

    unsafe extern "C" fn init(plugin: *const clap_plugin) -> bool {
        check_null_ptr!(false, plugin);
        let wrapper = &*(plugin as *const Self);

        // We weren't allowed to query these in the constructor, so we need to do it now instead.
        *wrapper.host_gui.borrow_mut() =
            query_host_extension::<clap_host_gui>(&wrapper.host_callback, CLAP_EXT_GUI);
        *wrapper.host_latency.borrow_mut() =
            query_host_extension::<clap_host_latency>(&wrapper.host_callback, CLAP_EXT_LATENCY);
        *wrapper.host_params.borrow_mut() =
            query_host_extension::<clap_host_params>(&wrapper.host_callback, CLAP_EXT_PARAMS);
        *wrapper.host_voice_info.borrow_mut() = query_host_extension::<clap_host_voice_info>(
            &wrapper.host_callback,
            CLAP_EXT_VOICE_INFO,
        );
        *wrapper.host_thread_check.borrow_mut() = query_host_extension::<clap_host_thread_check>(
            &wrapper.host_callback,
            CLAP_EXT_THREAD_CHECK,
        );

        true
    }

    unsafe extern "C" fn destroy(plugin: *const clap_plugin) {
        drop(Arc::from_raw(plugin as *mut Self));
    }

    unsafe extern "C" fn activate(
        plugin: *const clap_plugin,
        sample_rate: f64,
        min_frames_count: u32,
        max_frames_count: u32,
    ) -> bool {
        check_null_ptr!(false, plugin);
        let wrapper = &*(plugin as *const Self);

        let bus_config = wrapper.current_bus_config.load();
        let buffer_config = BufferConfig {
            sample_rate: sample_rate as f32,
            min_buffer_size: Some(min_frames_count),
            max_buffer_size: max_frames_count,
            process_mode: wrapper.current_process_mode.load(),
        };

        // Before initializing the plugin, make sure all smoothers are set the the default values
        for param in wrapper.param_by_hash.values() {
            param.update_smoother(buffer_config.sample_rate, true);
        }

        let mut plugin = wrapper.plugin.lock();
        if plugin.initialize(
            &bus_config,
            &buffer_config,
            &mut wrapper.make_init_context(),
        ) {
            // NOTE: `Plugin::reset()` is called in `clap_plugin::start_processing()` instead of in
            //       this function

            // Preallocate enough room in the output slices vector so we can convert a `*mut *mut
            // f32` to a `&mut [&mut f32]` in the process call
            wrapper
                .output_buffer
                .borrow_mut()
                .with_raw_vec(|output_slices| {
                    output_slices.resize_with(bus_config.num_output_channels as usize, || &mut [])
                });

            // Also allocate both the buffers and the slices pointing to those buffers for sidechain
            // inputs. The slices will be assigned in the process function as this object may have
            // been moved before then.
            let mut aux_input_storage = wrapper.aux_input_storage.borrow_mut();
            aux_input_storage
                .resize_with(bus_config.aux_input_busses.num_busses as usize, Vec::new);
            for bus_storage in aux_input_storage.iter_mut() {
                bus_storage
                    .resize_with(bus_config.aux_input_busses.num_channels as usize, Vec::new);
                for channel_storage in bus_storage {
                    channel_storage.resize(max_frames_count as usize, 0.0);
                }
            }

            let mut aux_input_buffers = wrapper.aux_input_buffers.borrow_mut();
            aux_input_buffers.resize_with(
                bus_config.aux_input_busses.num_busses as usize,
                Buffer::default,
            );
            for buffer in aux_input_buffers.iter_mut() {
                buffer.with_raw_vec(|channel_slices| {
                    channel_slices
                        .resize_with(bus_config.aux_input_busses.num_channels as usize, || {
                            &mut []
                        })
                });
            }

            // And the same thing for the output buffers
            let mut aux_output_buffers = wrapper.aux_output_buffers.borrow_mut();
            aux_output_buffers.resize_with(
                bus_config.aux_output_busses.num_busses as usize,
                Buffer::default,
            );
            for buffer in aux_output_buffers.iter_mut() {
                buffer.with_raw_vec(|channel_slices| {
                    channel_slices
                        .resize_with(bus_config.aux_output_busses.num_channels as usize, || {
                            &mut []
                        })
                });
            }

            // Also store this for later, so we can reinitialize the plugin after restoring state
            wrapper.current_buffer_config.store(Some(buffer_config));

            true
        } else {
            false
        }
    }

    unsafe extern "C" fn deactivate(plugin: *const clap_plugin) {
        check_null_ptr!((), plugin);
        let wrapper = &*(plugin as *const Self);

        wrapper.plugin.lock().deactivate();
    }

    unsafe extern "C" fn start_processing(plugin: *const clap_plugin) -> bool {
        // We just need to keep track of our processing state so we can request a flush when
        // updating parameters from the GUI while the processing loop isn't running
        check_null_ptr!(false, plugin);
        let wrapper = &*(plugin as *const Self);

        // Always reset the processing status when the plugin gets activated or deactivated
        wrapper.last_process_status.store(ProcessStatus::Normal);
        wrapper.is_processing.store(true, Ordering::SeqCst);

        // To be consistent with the VST3 wrapper, we'll also reset the buffers here in addition to
        // the dedicated `reset()` function.
        process_wrapper(|| wrapper.plugin.lock().reset());

        true
    }

    unsafe extern "C" fn stop_processing(plugin: *const clap_plugin) {
        check_null_ptr!((), plugin);
        let wrapper = &*(plugin as *const Self);

        wrapper.is_processing.store(false, Ordering::SeqCst);
    }

    unsafe extern "C" fn reset(plugin: *const clap_plugin) {
        check_null_ptr!((), plugin);
        let wrapper = &*(plugin as *const Self);

        process_wrapper(|| wrapper.plugin.lock().reset());
    }

    unsafe extern "C" fn process(
        plugin: *const clap_plugin,
        process: *const clap_process,
    ) -> clap_process_status {
        check_null_ptr!(CLAP_PROCESS_ERROR, plugin, process);
        let wrapper = &*(plugin as *const Self);

        // Panic on allocations if the `assert_process_allocs` feature has been enabled, and make
        // sure that FTZ is set up correctly
        process_wrapper(|| {
            // We need to handle incoming automation and MIDI events. Since we don't support sample
            // accuration automation yet and there's no way to get the last event for a parameter,
            // we'll process every incoming event.
            let process = &*process;

            // Before doing anything, clear out any auxiliary outputs since they may contain
            // uninitialized data when the host assumes that we'll always write something there
            let current_bus_config = wrapper.current_bus_config.load();
            let has_main_input = current_bus_config.num_input_channels > 0;
            let has_main_output = current_bus_config.num_output_channels > 0;
            if process.audio_outputs_count > 0 && !process.audio_outputs.is_null() {
                for output_idx in
                    if has_main_output { 1 } else { 0 }..process.audio_outputs_count as isize
                {
                    let host_output = process.audio_outputs.offset(output_idx);
                    if !(*host_output).data32.is_null() {
                        for channel_idx in 0..(*host_output).channel_count as isize {
                            ptr::write_bytes(
                                *((*host_output).data32.offset(channel_idx)) as *mut f32,
                                0,
                                process.frames_count as usize,
                            );
                        }
                    }
                }
            }

            // If `P::SAMPLE_ACCURATE_AUTOMATION` is set, then we'll split up the audio buffer into
            // chunks whenever a parameter change occurs
            let mut block_start = 0;
            let mut block_end = process.frames_count as usize;
            let mut event_start_idx = 0;

            // The host may send new transport information as an event. In that case we'll also
            // split the buffer.
            let mut transport_info = process.transport;

            let result = loop {
                if !process.in_events.is_null() {
                    let split_result = wrapper.handle_in_events_until(
                        &*process.in_events,
                        &mut transport_info,
                        block_start,
                        event_start_idx,
                        |next_event| {
                            // Always split the buffer on transport information changes (tempo, time
                            // signature, or position changes), and also split on parameter value
                            // changes after the current sample if sample accurate automation is
                            // enabled
                            if P::SAMPLE_ACCURATE_AUTOMATION {
                                match ((*next_event).space_id, (*next_event).type_) {
                                    (CLAP_CORE_EVENT_SPACE_ID, CLAP_EVENT_PARAM_VALUE)
                                    | (CLAP_CORE_EVENT_SPACE_ID, CLAP_EVENT_TRANSPORT) => true,
                                    (CLAP_CORE_EVENT_SPACE_ID, CLAP_EVENT_PARAM_MOD) => {
                                        let next_event =
                                            &*(next_event as *const clap_event_param_mod);

                                        // The buffer should not be split on polyphonic modulation
                                        // as those events will be converted to note events
                                        !(next_event.note_id != -1
                                            && wrapper
                                                .poly_mod_ids_by_hash
                                                .contains_key(&next_event.param_id))
                                    }
                                    _ => false,
                                }
                            } else {
                                matches!(
                                    ((*next_event).space_id, (*next_event).type_,),
                                    (CLAP_CORE_EVENT_SPACE_ID, CLAP_EVENT_TRANSPORT)
                                )
                            }
                        },
                    );

                    // If there are any parameter changes after `block_start` and sample
                    // accurate automation is enabled or the host sends new transport
                    // information, then we'll process a new block just after that. Otherwise we can
                    // process all audio until the end of the buffer.
                    match split_result {
                        Some((next_param_change_sample_idx, next_param_change_event_idx)) => {
                            block_end = next_param_change_sample_idx as usize;
                            event_start_idx = next_param_change_event_idx as usize;
                        }
                        None => block_end = process.frames_count as usize,
                    }
                }

                // Right now we don't handle any auxiliary outputs
                // This vector has been preallocated to contain enough slices as there are output
                // channels. If the host does not provide outputs or if it does not provide the
                // required number of channels (should not happen, but Ableton Live does this for
                // bypassed VST3 plugins) then we'll skip audio processing .
                // TODO: The audio buffers have a latency field, should we use those?
                // TODO: Like with VST3, should we expose some way to access or set the silence/constant
                //       flags?
                let mut output_buffer = wrapper.output_buffer.borrow_mut();
                let mut buffer_is_valid = false;
                output_buffer.with_raw_vec(|output_slices| {
                    // Buffers for zero-channel plugins like note effects should always be allowed
                    buffer_is_valid = output_slices.is_empty();

                    // Explicitly take plugins with no main output that does have auxiliary outputs
                    // into account. Shouldn't happen, but if we just start copying audio here then
                    // that would result in unsoundness.
                    if process.audio_outputs_count > 0
                        && !process.audio_outputs.is_null()
                        && !(*process.audio_outputs).data32.is_null()
                        && !output_slices.is_empty()
                    {
                        let audio_outputs = &*process.audio_outputs;
                        let num_output_channels = audio_outputs.channel_count as usize;
                        buffer_is_valid = num_output_channels == output_slices.len();
                        nih_debug_assert_eq!(num_output_channels, output_slices.len());

                        // NOTE: This `.take()` should not be necessary, but we'll do it as a safe
                        //       guard. Apparently Ableton Live implements parameter flushes wrong
                        //       for VST3 plugins, so if they ever add CLAP support they'll probably
                        //       do it wrong here as well.
                        for (output_channel_idx, output_channel_slice) in output_slices
                            .iter_mut()
                            .take(num_output_channels)
                            .enumerate()
                        {
                            // If `P::SAMPLE_ACCURATE_AUTOMATION` is set, then we may be iterating over
                            // the buffer in smaller sections.
                            // SAFETY: These pointers may not be valid outside of this function even though
                            // their lifetime is equal to this structs. This is still safe because they are
                            // only dereferenced here later as part of this process function.
                            let channel_ptr =
                                *(audio_outputs.data32 as *mut *mut f32).add(output_channel_idx);
                            *output_channel_slice = std::slice::from_raw_parts_mut(
                                channel_ptr.add(block_start),
                                block_end - block_start,
                            );
                        }
                    }
                });
                // Some hosts process data in place, in which case we don't need to do any copying
                // ourselves. If the pointers do not alias, then we'll do the copy here and then the
                // plugin can just do normal in place processing.
                if process.audio_outputs_count > 0
                    && !process.audio_outputs.is_null()
                    && !(*process.audio_outputs).data32.is_null()
                    && process.audio_inputs_count > 0
                    && !process.audio_inputs.is_null()
                    && !(*process.audio_inputs).data32.is_null()
                {
                    // We currently don't support sidechain inputs
                    let audio_outputs = &*process.audio_outputs;
                    let audio_inputs = &*process.audio_inputs;
                    let num_output_channels = audio_outputs.channel_count as usize;
                    let num_input_channels = audio_inputs.channel_count as usize;
                    nih_debug_assert!(
                        num_input_channels <= num_output_channels,
                        "Stereo to mono and similar configurations are not supported"
                    );
                    for input_channel_idx in 0..cmp::min(num_input_channels, num_output_channels) {
                        let output_channel_ptr =
                            *(audio_outputs.data32 as *mut *mut f32).add(input_channel_idx);
                        let input_channel_ptr = *(audio_inputs.data32).add(input_channel_idx);
                        if input_channel_ptr != output_channel_ptr {
                            ptr::copy_nonoverlapping(
                                input_channel_ptr.add(block_start),
                                output_channel_ptr.add(block_start),
                                block_end - block_start,
                            );
                        }
                    }
                }

                // We'll need to do the same thing for auxiliary input sidechain buffers. Since we
                // don't know whether overwriting the host's buffers is safe here or not, we'll copy
                // the data to our own buffers instead. These buffers are only accessible through
                // the `aux` parameter on the `process()` function.
                let mut aux_input_storage = wrapper.aux_input_storage.borrow_mut();
                let mut aux_input_buffers = wrapper.aux_input_buffers.borrow_mut();
                for (auxiliary_input_idx, (storage, buffer)) in aux_input_storage
                    .iter_mut()
                    .zip(aux_input_buffers.iter_mut())
                    .enumerate()
                {
                    let host_input_idx = if has_main_input {
                        auxiliary_input_idx as isize + 1
                    } else {
                        auxiliary_input_idx as isize
                    };
                    let host_input = process.audio_inputs.offset(host_input_idx);
                    if host_input_idx >= process.audio_inputs_count as isize
                            || process.audio_inputs.is_null()
                            || (*host_input).data32.is_null()
                            // Would only happen if the user configured zero channels for the
                            // auxiliary buffers
                            || storage.is_empty()
                            || (*host_input).channel_count != buffer.channels() as u32
                    {
                        nih_debug_assert!(host_input_idx < process.audio_inputs_count as isize);
                        nih_debug_assert!(!process.audio_inputs.is_null());
                        nih_debug_assert!(!(*host_input).data32.is_null());
                        nih_debug_assert!(!storage.is_empty());
                        nih_debug_assert_eq!((*host_input).channel_count, buffer.channels() as u32);

                        // If the host passes weird data then we need to be very sure that there are
                        // no dangling references to previous data
                        buffer.with_raw_vec(|slices| slices.fill_with(|| &mut []));
                        continue;
                    }

                    // We'll always reuse the start of the buffer even of the current block is
                    // shorter for cache locality reasons
                    let block_len = block_end - block_start;
                    for (channel_idx, channel_storage) in storage.iter_mut().enumerate() {
                        // The `set_len()` avoids having to unnecessarily fill the buffer with
                        // zeroes when sizing up
                        assert!(block_len <= channel_storage.capacity());
                        channel_storage.set_len(block_len);
                        channel_storage.copy_from_slice(std::slice::from_raw_parts(
                            (*(*host_input).data32.add(channel_idx)).add(block_start),
                            block_len,
                        ));
                    }

                    buffer.with_raw_vec(|slices| {
                        for (channel_slice, channel_storage) in
                            slices.iter_mut().zip(storage.iter_mut())
                        {
                            // SAFETY: The 'static cast is required because Rust does not allow you
                            //         to store references to a field in another field.  Because
                            //         these slices are set here before the process function is
                            //         called, we ensure that there are no dangling slices. These
                            //         buffers/slices are only ever read from in the second part of
                            //         this block process loop.
                            *channel_slice = &mut *(channel_storage.as_mut_slice() as *mut [f32]);
                        }
                    });
                }

                // And the same thing for auxiliary output buffers
                let mut aux_output_buffers = wrapper.aux_output_buffers.borrow_mut();
                for (auxiliary_output_idx, buffer) in aux_output_buffers.iter_mut().enumerate() {
                    let host_output_idx = if has_main_output {
                        auxiliary_output_idx as isize + 1
                    } else {
                        auxiliary_output_idx as isize
                    };
                    let host_output = process.audio_outputs.offset(host_output_idx);
                    if host_output_idx >= process.audio_outputs_count as isize
                        || process.audio_outputs.is_null()
                        || (*host_output).data32.is_null()
                        || buffer.channels() == 0
                    {
                        nih_debug_assert!(host_output_idx < process.audio_outputs_count as isize);
                        nih_debug_assert!(!process.audio_outputs.is_null());
                        nih_debug_assert!(!(*host_output).data32.is_null());

                        // If the host passes weird data then we need to be very sure that there are
                        // no dangling references to previous data
                        buffer.with_raw_vec(|slices| slices.fill_with(|| &mut []));
                        continue;
                    }

                    let block_len = block_end - block_start;
                    buffer.with_raw_vec(|slices| {
                        for (channel_idx, channel_slice) in slices.iter_mut().enumerate() {
                            *channel_slice = std::slice::from_raw_parts_mut(
                                (*(*host_output).data32.add(channel_idx)).add(block_start)
                                    as *mut f32,
                                block_len,
                            );
                        }
                    });
                }

                // Some of the fields are left empty because CLAP does not provide this information,
                // but the methods on [`Transport`] can reconstruct these values from the other
                // fields
                let sample_rate = wrapper
                    .current_buffer_config
                    .load()
                    .expect("Process call without prior initialization call")
                    .sample_rate;
                let mut transport = Transport::new(sample_rate);
                if !transport_info.is_null() {
                    let context = &*transport_info;

                    transport.playing = context.flags & CLAP_TRANSPORT_IS_PLAYING != 0;
                    transport.recording = context.flags & CLAP_TRANSPORT_IS_RECORDING != 0;
                    transport.preroll_active =
                        Some(context.flags & CLAP_TRANSPORT_IS_WITHIN_PRE_ROLL != 0);
                    if context.flags & CLAP_TRANSPORT_HAS_TEMPO != 0 {
                        transport.tempo = Some(context.tempo);
                    }
                    if context.flags & CLAP_TRANSPORT_HAS_TIME_SIGNATURE != 0 {
                        transport.time_sig_numerator = Some(context.tsig_num as i32);
                        transport.time_sig_denominator = Some(context.tsig_denom as i32);
                    }
                    if context.flags & CLAP_TRANSPORT_HAS_BEATS_TIMELINE != 0 {
                        let beats = context.song_pos_beats as f64 / CLAP_BEATTIME_FACTOR as f64;

                        // This is a bit messy, but we'll try to compensate for the block splitting.
                        // We can't use the functions on the transport information object for this
                        // because we don't have any sample information.
                        if P::SAMPLE_ACCURATE_AUTOMATION
                            && block_start > 0
                            && (context.flags & CLAP_TRANSPORT_HAS_TEMPO != 0)
                        {
                            transport.pos_beats = Some(
                                beats
                                    + (block_start as f64 / sample_rate as f64 / 60.0
                                        * context.tempo),
                            );
                        } else {
                            transport.pos_beats = Some(beats);
                        }
                    }
                    if context.flags & CLAP_TRANSPORT_HAS_SECONDS_TIMELINE != 0 {
                        let seconds = context.song_pos_seconds as f64 / CLAP_SECTIME_FACTOR as f64;

                        // Same here
                        if P::SAMPLE_ACCURATE_AUTOMATION
                            && block_start > 0
                            && (context.flags & CLAP_TRANSPORT_HAS_TEMPO != 0)
                        {
                            transport.pos_seconds =
                                Some(seconds + (block_start as f64 / sample_rate as f64));
                        } else {
                            transport.pos_seconds = Some(seconds);
                        }
                    }
                    // TODO: CLAP does not mention whether this is behind a flag or not
                    if P::SAMPLE_ACCURATE_AUTOMATION && block_start > 0 {
                        transport.bar_start_pos_beats = match transport.bar_start_pos_beats() {
                            Some(updated) => Some(updated),
                            None => Some(context.bar_start as f64 / CLAP_BEATTIME_FACTOR as f64),
                        };
                        transport.bar_number = match transport.bar_number() {
                            Some(updated) => Some(updated),
                            None => Some(context.bar_number),
                        };
                    } else {
                        transport.bar_start_pos_beats =
                            Some(context.bar_start as f64 / CLAP_BEATTIME_FACTOR as f64);
                        transport.bar_number = Some(context.bar_number);
                    }
                    // TODO: They also aren't very clear about this, but presumably if the loop is
                    //       active and the corresponding song transport information is available then
                    //       this is also available
                    if context.flags & CLAP_TRANSPORT_IS_LOOP_ACTIVE != 0
                        && context.flags & CLAP_TRANSPORT_HAS_BEATS_TIMELINE != 0
                    {
                        transport.loop_range_beats = Some((
                            context.loop_start_beats as f64 / CLAP_BEATTIME_FACTOR as f64,
                            context.loop_end_beats as f64 / CLAP_BEATTIME_FACTOR as f64,
                        ));
                    }
                    if context.flags & CLAP_TRANSPORT_IS_LOOP_ACTIVE != 0
                        && context.flags & CLAP_TRANSPORT_HAS_SECONDS_TIMELINE != 0
                    {
                        transport.loop_range_seconds = Some((
                            context.loop_start_seconds as f64 / CLAP_SECTIME_FACTOR as f64,
                            context.loop_end_seconds as f64 / CLAP_SECTIME_FACTOR as f64,
                        ));
                    }
                }

                let result = if buffer_is_valid {
                    let mut plugin = wrapper.plugin.lock();
                    // SAFETY: Shortening these borrows is safe as even if the plugin overwrites the
                    //         slices (which it cannot do without using unsafe code), then they
                    //         would still be reset on the next iteration
                    let mut aux = AuxiliaryBuffers {
                        inputs: &mut *(aux_input_buffers.as_mut_slice() as *mut [Buffer]),
                        outputs: &mut *(aux_output_buffers.as_mut_slice() as *mut [Buffer]),
                    };
                    let mut context = wrapper.make_process_context(transport);
                    let result = plugin.process(&mut output_buffer, &mut aux, &mut context);
                    wrapper.last_process_status.store(result);
                    result
                } else {
                    ProcessStatus::Normal
                };

                let clap_result = match result {
                    ProcessStatus::Error(err) => {
                        nih_debug_assert_failure!("Process error: {}", err);

                        return CLAP_PROCESS_ERROR;
                    }
                    ProcessStatus::Normal => CLAP_PROCESS_CONTINUE_IF_NOT_QUIET,
                    ProcessStatus::Tail(_) => CLAP_PROCESS_CONTINUE,
                    ProcessStatus::KeepAlive => CLAP_PROCESS_CONTINUE,
                };

                // After processing audio, send all spooled events to the host. This include note
                // events.
                if !process.out_events.is_null() {
                    wrapper.handle_out_events(&*process.out_events, block_start);
                }

                // If our block ends at the end of the buffer then that means there are no more
                // unprocessed (parameter) events. If there are more events, we'll just keep going
                // through this process until we've processed the entire buffer.
                if block_end as u32 == process.frames_count {
                    break clap_result;
                } else {
                    block_start = block_end;
                }
            };

            // After processing audio, we'll check if the editor has sent us updated plugin state.
            // We'll restore that here on the audio thread to prevent changing the values during the
            // process call and also to prevent inconsistent state when the host also wants to load
            // plugin state.
            // FIXME: Zero capacity channels allocate on receiving, find a better alternative that
            //        doesn't do that
            let updated_state = permit_alloc(|| wrapper.updated_state_receiver.try_recv());
            if let Ok(mut state) = updated_state {
                state::deserialize_object::<P>(
                    &mut state,
                    wrapper.params.clone(),
                    state::make_params_getter(&wrapper.param_by_hash, &wrapper.param_id_to_hash),
                    wrapper.current_buffer_config.load().as_ref(),
                );

                wrapper.notify_param_values_changed();

                let bus_config = wrapper.current_bus_config.load();
                let buffer_config = wrapper.current_buffer_config.load().unwrap();
                let mut plugin = wrapper.plugin.lock();
                // FIXME: This is obviously not realtime-safe, but loading presets without doing
                //         this could lead to inconsistencies. It's the plugin's responsibility to
                //         not perform any realtime-unsafe work when the initialize function is
                //         called a second time if it supports runtime preset loading.
                permit_alloc(|| {
                    plugin.initialize(
                        &bus_config,
                        &buffer_config,
                        &mut wrapper.make_init_context(),
                    )
                });
                plugin.reset();

                // We'll pass the state object back to the GUI thread so deallocation can happen
                // there without potentially blocking the audio thread
                if let Err(err) = wrapper.updated_state_sender.send(state) {
                    nih_debug_assert_failure!(
                        "Failed to send state object back to GUI thread: {}",
                        err
                    );
                };
            }

            result
        })
    }

    unsafe extern "C" fn get_extension(
        plugin: *const clap_plugin,
        id: *const c_char,
    ) -> *const c_void {
        check_null_ptr!(ptr::null(), plugin, id);
        let wrapper = &*(plugin as *const Self);

        let id = CStr::from_ptr(id);

        if id == CLAP_EXT_AUDIO_PORTS_CONFIG {
            &wrapper.clap_plugin_audio_ports_config as *const _ as *const c_void
        } else if id == CLAP_EXT_AUDIO_PORTS {
            &wrapper.clap_plugin_audio_ports as *const _ as *const c_void
        } else if id == CLAP_EXT_GUI && wrapper.editor.borrow().is_some() {
            // Only report that we support this extension if the plugin has an editor
            &wrapper.clap_plugin_gui as *const _ as *const c_void
        } else if id == CLAP_EXT_LATENCY {
            &wrapper.clap_plugin_latency as *const _ as *const c_void
        } else if id == CLAP_EXT_NOTE_PORTS
            && (P::MIDI_INPUT >= MidiConfig::Basic || P::MIDI_OUTPUT >= MidiConfig::Basic)
        {
            &wrapper.clap_plugin_note_ports as *const _ as *const c_void
        } else if id == CLAP_EXT_PARAMS {
            &wrapper.clap_plugin_params as *const _ as *const c_void
        } else if id == CLAP_EXT_RENDER {
            &wrapper.clap_plugin_render as *const _ as *const c_void
        } else if id == CLAP_EXT_STATE {
            &wrapper.clap_plugin_state as *const _ as *const c_void
        } else if id == CLAP_EXT_TAIL {
            &wrapper.clap_plugin_tail as *const _ as *const c_void
        } else if id == CLAP_EXT_VOICE_INFO && P::CLAP_POLY_MODULATION_CONFIG.is_some() {
            &wrapper.clap_plugin_voice_info as *const _ as *const c_void
        } else {
            nih_trace!("Host tried to query unknown extension {:?}", id);
            ptr::null()
        }
    }

    unsafe extern "C" fn on_main_thread(plugin: *const clap_plugin) {
        check_null_ptr!((), plugin);
        let wrapper = &*(plugin as *const Self);

        // [Self::schedule_gui] posts a task to the queue and asks the host to call this function
        // on the main thread, so once that's done we can just handle all requests here
        while let Some(task) = wrapper.tasks.pop() {
            wrapper.execute(task, true);
        }
    }

    unsafe extern "C" fn ext_audio_ports_config_count(plugin: *const clap_plugin) -> u32 {
        check_null_ptr!(0, plugin);
        let wrapper = &*(plugin as *const Self);

        wrapper.supported_bus_configs.len() as u32
    }

    unsafe extern "C" fn ext_audio_ports_config_get(
        plugin: *const clap_plugin,
        index: u32,
        config: *mut clap_audio_ports_config,
    ) -> bool {
        check_null_ptr!(false, plugin, config);
        let wrapper = &*(plugin as *const Self);

        match wrapper.supported_bus_configs.get(index as usize) {
            Some(bus_config) => {
                // We don't support variable auxiliary IO configs right now, so we don't need to
                // specify sidechain inputs and aux outputs in these descriptions
                let name = match bus_config {
                    BusConfig {
                        num_input_channels: _,
                        num_output_channels: 1,
                        ..
                    } => String::from("Mono"),
                    BusConfig {
                        num_input_channels: _,
                        num_output_channels: 2,
                        ..
                    } => String::from("Stereo"),
                    BusConfig {
                        num_input_channels,
                        num_output_channels,
                        ..
                    } => format!("{num_input_channels} inputs, {num_output_channels} outputs"),
                };
                let input_port_type = match bus_config.num_input_channels {
                    1 => CLAP_PORT_MONO.as_ptr(),
                    2 => CLAP_PORT_STEREO.as_ptr(),
                    _ => ptr::null(),
                };
                let output_port_type = match bus_config.num_output_channels {
                    1 => CLAP_PORT_MONO.as_ptr(),
                    2 => CLAP_PORT_STEREO.as_ptr(),
                    _ => ptr::null(),
                };

                *config = std::mem::zeroed();

                let config = &mut *config;
                config.id = index;
                strlcpy(&mut config.name, &name);
                config.input_port_count = if bus_config.num_input_channels > 0 {
                    1
                } else {
                    0
                } + bus_config.aux_input_busses.num_busses;
                config.output_port_count = if bus_config.num_output_channels > 0 {
                    1
                } else {
                    0
                } + bus_config.aux_output_busses.num_busses;
                config.has_main_input = bus_config.num_output_channels > 0;
                config.main_input_channel_count = bus_config.num_output_channels;
                config.main_input_port_type = input_port_type;
                config.has_main_output = bus_config.num_output_channels > 0;
                config.main_output_channel_count = bus_config.num_output_channels;
                config.main_output_port_type = output_port_type;

                true
            }
            None => {
                nih_debug_assert_failure!(
                    "Host tried to query out of bounds audio port config {}",
                    index
                );

                false
            }
        }
    }

    unsafe extern "C" fn ext_audio_ports_config_select(
        plugin: *const clap_plugin,
        config_id: clap_id,
    ) -> bool {
        check_null_ptr!(false, plugin);
        let wrapper = &*(plugin as *const Self);

        // We use the vector indices for the config ID
        match wrapper.supported_bus_configs.get(config_id as usize) {
            Some(bus_config) => {
                wrapper.current_bus_config.store(*bus_config);

                true
            }
            None => {
                nih_debug_assert_failure!(
                    "Host tried to select out of bounds audio port config {}",
                    config_id
                );

                false
            }
        }
    }

    unsafe extern "C" fn ext_audio_ports_count(plugin: *const clap_plugin, is_input: bool) -> u32 {
        check_null_ptr!(0, plugin);
        let wrapper = &*(plugin as *const Self);

        let bus_config = wrapper.current_bus_config.load();
        if is_input {
            let main_busses = if bus_config.num_input_channels > 0 {
                1
            } else {
                0
            };
            let aux_busses = bus_config.aux_input_busses.num_busses;

            main_busses + aux_busses
        } else {
            let main_busses = if bus_config.num_output_channels > 0 {
                1
            } else {
                0
            };
            let aux_busses = bus_config.aux_output_busses.num_busses;

            main_busses + aux_busses
        }
    }

    unsafe extern "C" fn ext_audio_ports_get(
        plugin: *const clap_plugin,
        index: u32,
        is_input: bool,
        info: *mut clap_audio_port_info,
    ) -> bool {
        check_null_ptr!(false, plugin, info);
        let wrapper = &*(plugin as *const Self);

        let num_input_ports = Self::ext_audio_ports_count(plugin, true);
        let num_output_ports = Self::ext_audio_ports_count(plugin, false);
        if (is_input && index >= num_input_ports) || (!is_input && index >= num_output_ports) {
            nih_debug_assert_failure!(
                "Host tried to query information for out of bounds audio port {} (input: {})",
                index,
                is_input
            );

            return false;
        }

        let current_bus_config = wrapper.current_bus_config.load();
        let has_main_input = current_bus_config.num_input_channels > 0;
        let has_main_output = current_bus_config.num_output_channels > 0;

        // Whether this port is a main port or an auxiliary (sidechain) port
        let is_main_port =
            index == 0 && ((is_input && has_main_input) || (!is_input && has_main_output));

        // We'll number the ports in a linear order from `0..num_input_ports` and
        // `num_input_ports..(num_input_ports + num_output_ports)`
        let stable_id = if is_input {
            index
        } else {
            index + num_input_ports
        };
        let pair_stable_id = match (is_input, is_main_port) {
            // Ports are named linearly with inputs coming before outputs, so this is the index of
            // the first output port
            (true, true) if has_main_output => num_input_ports,
            (false, true) if has_main_input => 0,
            _ => CLAP_INVALID_ID,
        };

        let channel_count = match (is_input, is_main_port) {
            (true, true) => current_bus_config.num_input_channels,
            (false, true) => current_bus_config.num_output_channels,
            (true, false) => current_bus_config.aux_input_busses.num_channels,
            (false, false) => current_bus_config.aux_output_busses.num_channels,
        };

        let port_type = match channel_count {
            1 => CLAP_PORT_MONO.as_ptr(),
            2 => CLAP_PORT_STEREO.as_ptr(),
            _ => ptr::null(),
        };

        *info = std::mem::zeroed();

        let info = &mut *info;
        info.id = stable_id;
        match (is_input, is_main_port) {
            (true, true) => strlcpy(&mut info.name, P::PORT_NAMES.main_input.unwrap_or("Input")),
            (false, true) => strlcpy(
                &mut info.name,
                P::PORT_NAMES.main_output.unwrap_or("Output"),
            ),
            (true, false) => {
                let aux_input_idx = if has_main_input { index - 1 } else { index };
                let custom_port_name = P::PORT_NAMES
                    .aux_inputs
                    .map(|names| names[aux_input_idx as usize]);
                if current_bus_config.aux_input_busses.num_busses <= 1 {
                    strlcpy(
                        &mut info.name,
                        custom_port_name.unwrap_or("Sidechain Input"),
                    );
                } else {
                    strlcpy(
                        &mut info.name,
                        custom_port_name
                            .unwrap_or(&format!("Sidechain Input {}", aux_input_idx + 1)),
                    );
                }
            }
            (false, false) => {
                let aux_output_idx = if has_main_output { index - 1 } else { index };
                let custom_port_name = P::PORT_NAMES
                    .aux_outputs
                    .map(|names| names[aux_output_idx as usize]);
                if current_bus_config.aux_output_busses.num_busses <= 1 {
                    strlcpy(
                        &mut info.name,
                        custom_port_name.unwrap_or("Auxiliary Output"),
                    );
                } else {
                    strlcpy(
                        &mut info.name,
                        custom_port_name
                            .unwrap_or(&format!("Auxiliary Output {}", aux_output_idx + 1)),
                    );
                }
            }
        };
        info.flags = if is_main_port {
            CLAP_AUDIO_PORT_IS_MAIN
        } else {
            0
        };
        info.channel_count = channel_count;
        info.port_type = port_type;
        info.in_place_pair = pair_stable_id;

        true
    }

    unsafe extern "C" fn ext_gui_is_api_supported(
        _plugin: *const clap_plugin,
        api: *const c_char,
        is_floating: bool,
    ) -> bool {
        // We don't do standalone floating windows
        if is_floating {
            return false;
        }

        #[cfg(all(target_family = "unix", not(target_os = "macos")))]
        if CStr::from_ptr(api) == CLAP_WINDOW_API_X11 {
            return true;
        }
        #[cfg(target_os = "macos")]
        if CStr::from_ptr(api) == CLAP_WINDOW_API_COCOA {
            return true;
        }
        #[cfg(target_os = "windows")]
        if CStr::from_ptr(api) == CLAP_WINDOW_API_WIN32 {
            return true;
        }

        false
    }

    unsafe extern "C" fn ext_gui_get_preferred_api(
        _plugin: *const clap_plugin,
        api: *mut *const c_char,
        is_floating: *mut bool,
    ) -> bool {
        check_null_ptr!(false, api, is_floating);

        #[cfg(all(target_family = "unix", not(target_os = "macos")))]
        {
            *api = CLAP_WINDOW_API_X11.as_ptr();
        }
        #[cfg(target_os = "macos")]
        {
            *api = CLAP_WINDOW_API_COCOA.as_ptr();
        }
        #[cfg(target_os = "windows")]
        {
            *api = CLAP_WINDOW_API_WIN32.as_ptr();
        }

        // We don't do standalone floating windows yet
        *is_floating = false;

        true
    }

    unsafe extern "C" fn ext_gui_create(
        plugin: *const clap_plugin,
        api: *const c_char,
        is_floating: bool,
    ) -> bool {
        // Double check this in case the host didn't
        if !Self::ext_gui_is_api_supported(plugin, api, is_floating) {
            return false;
        }

        // In CLAP creating the editor window and embedding it in another window are separate, and
        // those things are one and the same in our framework. So we'll just pretend we did
        // something here.
        check_null_ptr!(false, plugin);
        let wrapper = &*(plugin as *const Self);

        let editor_handle = wrapper.editor_handle.lock();
        if editor_handle.is_none() {
            true
        } else {
            nih_debug_assert_failure!("Tried creating editor while the editor was already active");
            false
        }
    }

    unsafe extern "C" fn ext_gui_destroy(plugin: *const clap_plugin) {
        check_null_ptr!((), plugin);
        let wrapper = &*(plugin as *const Self);

        let mut editor_handle = wrapper.editor_handle.lock();
        if editor_handle.is_some() {
            *editor_handle = None;
        } else {
            nih_debug_assert_failure!("Tried destroying editor while the editor was not active");
        }
    }

    unsafe extern "C" fn ext_gui_set_scale(plugin: *const clap_plugin, scale: f64) -> bool {
        check_null_ptr!(false, plugin);
        let wrapper = &*(plugin as *const Self);

        // On macOS scaling is done by the OS, and all window sizes are in logical pixels
        if cfg!(target_os = "macos") {
            nih_debug_assert_failure!("Ignoring host request to set explicit DPI scaling factor");
            return false;
        }

        if wrapper
            .editor
            .borrow()
            .as_ref()
            .unwrap()
            .lock()
            .set_scale_factor(scale as f32)
        {
            wrapper
                .editor_scaling_factor
                .store(scale as f32, std::sync::atomic::Ordering::Relaxed);
            true
        } else {
            false
        }
    }

    unsafe extern "C" fn ext_gui_get_size(
        plugin: *const clap_plugin,
        width: *mut u32,
        height: *mut u32,
    ) -> bool {
        check_null_ptr!(false, plugin, width, height);
        let wrapper = &*(plugin as *const Self);

        // For macOS the scaling factor is always 1
        let (unscaled_width, unscaled_height) =
            wrapper.editor.borrow().as_ref().unwrap().lock().size();
        let scaling_factor = wrapper.editor_scaling_factor.load(Ordering::Relaxed);
        (*width, *height) = (
            (unscaled_width as f32 * scaling_factor).round() as u32,
            (unscaled_height as f32 * scaling_factor).round() as u32,
        );

        true
    }

    unsafe extern "C" fn ext_gui_can_resize(_plugin: *const clap_plugin) -> bool {
        // TODO: Implement Host->Plugin GUI resizing
        false
    }

    unsafe extern "C" fn ext_gui_get_resize_hints(
        _plugin: *const clap_plugin,
        _hints: *mut clap_gui_resize_hints,
    ) -> bool {
        // TODO: Implement Host->Plugin GUI resizing
        false
    }

    unsafe extern "C" fn ext_gui_adjust_size(
        _plugin: *const clap_plugin,
        _width: *mut u32,
        _height: *mut u32,
    ) -> bool {
        // TODO: Implement Host->Plugin GUI resizing
        false
    }

    unsafe extern "C" fn ext_gui_set_size(
        plugin: *const clap_plugin,
        width: u32,
        height: u32,
    ) -> bool {
        // TODO: Implement Host->Plugin GUI resizing
        // TODO: The host will also call this if an asynchronous (on Linux) resize request fails
        check_null_ptr!(false, plugin);
        let wrapper = &*(plugin as *const Self);

        let (unscaled_width, unscaled_height) =
            wrapper.editor.borrow().as_ref().unwrap().lock().size();
        let scaling_factor = wrapper.editor_scaling_factor.load(Ordering::Relaxed);
        let (editor_width, editor_height) = (
            (unscaled_width as f32 * scaling_factor).round() as u32,
            (unscaled_height as f32 * scaling_factor).round() as u32,
        );

        width == editor_width && height == editor_height
    }

    unsafe extern "C" fn ext_gui_set_parent(
        plugin: *const clap_plugin,
        window: *const clap_window,
    ) -> bool {
        check_null_ptr!(false, plugin, window);
        // For this function we need the underlying Arc so we can pass it to the editor
        let wrapper = Arc::from_raw(plugin as *const Self);

        let window = &*window;

        let result = {
            let mut editor_handle = wrapper.editor_handle.lock();
            if editor_handle.is_none() {
                let api = CStr::from_ptr(window.api);
                let handle = if api == CLAP_WINDOW_API_X11 {
                    let mut handle = raw_window_handle::XcbHandle::empty();
                    handle.window = window.specific.x11 as u32;
                    RawWindowHandle::Xcb(handle)
                } else if api == CLAP_WINDOW_API_COCOA {
                    let mut handle = raw_window_handle::AppKitHandle::empty();
                    handle.ns_view = window.specific.cocoa;
                    RawWindowHandle::AppKit(handle)
                } else if api == CLAP_WINDOW_API_WIN32 {
                    let mut handle = raw_window_handle::Win32Handle::empty();
                    handle.hwnd = window.specific.win32;
                    RawWindowHandle::Win32(handle)
                } else {
                    nih_debug_assert_failure!("Host passed an invalid API");
                    return false;
                };

                // This extension is only exposed when we have an editor
                *editor_handle = Some(wrapper.editor.borrow().as_ref().unwrap().lock().spawn(
                    ParentWindowHandle { handle },
                    wrapper.clone().make_gui_context(),
                    false
                ));

                true
            } else {
                nih_debug_assert_failure!(
                    "Host tried to attach editor while the editor is already attached"
                );

                false
            }
        };

        // Leak the Arc again since we only needed a clone to pass to the GuiContext
        let _ = Arc::into_raw(wrapper);

        result
    }

    unsafe extern "C" fn ext_gui_set_transient(
        _plugin: *const clap_plugin,
        _window: *const clap_window,
    ) -> bool {
        // This is only relevant for floating windows
        false
    }

    unsafe extern "C" fn ext_gui_suggest_title(_plugin: *const clap_plugin, _title: *const c_char) {
        // This is only relevant for floating windows
    }

    unsafe extern "C" fn ext_gui_show(_plugin: *const clap_plugin) -> bool {
        // TODO: Does this get used? Is this only for the free-standing window extension? (which we
        //       don't implement) This wouldn't make any sense for embedded editors.
        false
    }

    unsafe extern "C" fn ext_gui_hide(_plugin: *const clap_plugin) -> bool {
        // TODO: Same as the above
        false
    }

    unsafe extern "C" fn ext_latency_get(plugin: *const clap_plugin) -> u32 {
        check_null_ptr!(0, plugin);
        let wrapper = &*(plugin as *const Self);

        wrapper.current_latency.load(Ordering::SeqCst)
    }

    unsafe extern "C" fn ext_note_ports_count(_plugin: *const clap_plugin, is_input: bool) -> u32 {
        match is_input {
            true if P::MIDI_INPUT >= MidiConfig::Basic => 1,
            false if P::MIDI_OUTPUT >= MidiConfig::Basic => 1,
            _ => 0,
        }
    }

    unsafe extern "C" fn ext_note_ports_get(
        _plugin: *const clap_plugin,
        index: u32,
        is_input: bool,
        info: *mut clap_note_port_info,
    ) -> bool {
        match (index, is_input) {
            (0, true) if P::MIDI_INPUT >= MidiConfig::Basic => {
                *info = std::mem::zeroed();

                let info = &mut *info;
                info.id = 0;
                // TODO: Implement MPE (would just be a toggle for the plugin to expose it) and MIDI2
                info.supported_dialects = CLAP_NOTE_DIALECT_CLAP;
                if P::MIDI_INPUT >= MidiConfig::MidiCCs {
                    info.supported_dialects |= CLAP_NOTE_DIALECT_MIDI;
                }
                info.preferred_dialect = CLAP_NOTE_DIALECT_CLAP;
                strlcpy(&mut info.name, "Note Input");

                true
            }
            (0, false) if P::MIDI_OUTPUT >= MidiConfig::Basic => {
                *info = std::mem::zeroed();

                let info = &mut *info;
                info.id = 0;
                info.supported_dialects = CLAP_NOTE_DIALECT_CLAP;
                if P::MIDI_OUTPUT >= MidiConfig::MidiCCs {
                    info.supported_dialects |= CLAP_NOTE_DIALECT_MIDI;
                }
                info.preferred_dialect = CLAP_NOTE_DIALECT_CLAP;
                strlcpy(&mut info.name, "Note Output");

                true
            }
            _ => false,
        }
    }

    unsafe extern "C" fn ext_params_count(plugin: *const clap_plugin) -> u32 {
        check_null_ptr!(0, plugin);
        let wrapper = &*(plugin as *const Self);

        wrapper.param_hashes.len() as u32
    }

    unsafe extern "C" fn ext_params_get_info(
        plugin: *const clap_plugin,
        param_index: u32,
        param_info: *mut clap_param_info,
    ) -> bool {
        check_null_ptr!(false, plugin, param_info);
        let wrapper = &*(plugin as *const Self);

        if param_index > Self::ext_params_count(plugin) {
            return false;
        }

        let param_hash = &wrapper.param_hashes[param_index as usize];
        let param_group = &wrapper.param_group_by_hash[param_hash];
        let param_ptr = &wrapper.param_by_hash[param_hash];
        let default_value = param_ptr.default_normalized_value();
        let step_count = param_ptr.step_count();
        let flags = param_ptr.flags();
        let automatable = !flags.contains(ParamFlags::NON_AUTOMATABLE);
        let hidden = flags.contains(ParamFlags::HIDDEN);
        let is_bypass = flags.contains(ParamFlags::BYPASS);

        *param_info = std::mem::zeroed();

        // TODO: We don't use the cookies at this point. In theory this would be faster than the ID
        //       hashmap lookup, but for now we'll stay consistent with the VST3 implementation.
        let param_info = &mut *param_info;
        param_info.id = *param_hash;
        // TODO: Somehow expose per note/channel/port modulation
        param_info.flags = 0;
        if automatable && !hidden {
            param_info.flags |= CLAP_PARAM_IS_AUTOMATABLE | CLAP_PARAM_IS_MODULATABLE;
            if wrapper.poly_mod_ids_by_hash.contains_key(param_hash) {
                param_info.flags |= CLAP_PARAM_IS_MODULATABLE_PER_NOTE_ID;
            }
        }
        if hidden {
            param_info.flags |= CLAP_PARAM_IS_HIDDEN | CLAP_PARAM_IS_READONLY;
        }
        if is_bypass {
            param_info.flags |= CLAP_PARAM_IS_BYPASS
        }
        if step_count.is_some() {
            param_info.flags |= CLAP_PARAM_IS_STEPPED
        }
        param_info.cookie = ptr::null_mut();
        strlcpy(&mut param_info.name, param_ptr.name());
        strlcpy(&mut param_info.module, param_group);
        // We don't use the actual minimum and maximum values here because that would not scale
        // with skewed integer ranges. Instead, just treat all parameters as `[0, 1]` normalized
        // parameters multiplied by the step size.
        param_info.min_value = 0.0;
        // Stepped parameters are unnormalized float parameters since there's no separate step
        // range option
        // TODO: This should probably be encapsulated in some way so we don't forget about this in one place
        param_info.max_value = step_count.unwrap_or(1) as f64;
        param_info.default_value = default_value as f64 * step_count.unwrap_or(1) as f64;

        true
    }

    unsafe extern "C" fn ext_params_get_value(
        plugin: *const clap_plugin,
        param_id: clap_id,
        value: *mut f64,
    ) -> bool {
        check_null_ptr!(false, plugin, value);
        let wrapper = &*(plugin as *const Self);

        match wrapper.param_by_hash.get(&param_id) {
            Some(param_ptr) => {
                *value = param_ptr.normalized_value() as f64
                    * param_ptr.step_count().unwrap_or(1) as f64;

                true
            }
            _ => false,
        }
    }

    unsafe extern "C" fn ext_params_value_to_text(
        plugin: *const clap_plugin,
        param_id: clap_id,
        value: f64,
        display: *mut c_char,
        size: u32,
    ) -> bool {
        check_null_ptr!(false, plugin, display);
        let wrapper = &*(plugin as *const Self);

        let dest = std::slice::from_raw_parts_mut(display, size as usize);

        match wrapper.param_by_hash.get(&param_id) {
            Some(param_ptr) => {
                strlcpy(
                    dest,
                    // CLAP does not have a separate unit, so we'll include the unit here
                    &param_ptr.normalized_value_to_string(
                        value as f32 / param_ptr.step_count().unwrap_or(1) as f32,
                        true,
                    ),
                );

                true
            }
            _ => false,
        }
    }

    unsafe extern "C" fn ext_params_text_to_value(
        plugin: *const clap_plugin,
        param_id: clap_id,
        display: *const c_char,
        value: *mut f64,
    ) -> bool {
        check_null_ptr!(false, plugin, display, value);
        let wrapper = &*(plugin as *const Self);

        let display = match CStr::from_ptr(display).to_str() {
            Ok(s) => s,
            Err(_) => return false,
        };

        match wrapper.param_by_hash.get(&param_id) {
            Some(param_ptr) => {
                let normalized_value = match param_ptr.string_to_normalized_value(display) {
                    Some(v) => v as f64,
                    None => return false,
                };
                *value = normalized_value * param_ptr.step_count().unwrap_or(1) as f64;

                true
            }
            _ => false,
        }
    }

    unsafe extern "C" fn ext_params_flush(
        plugin: *const clap_plugin,
        in_: *const clap_input_events,
        out: *const clap_output_events,
    ) {
        check_null_ptr!((), plugin);
        let wrapper = &*(plugin as *const Self);

        if !in_.is_null() {
            wrapper.handle_in_events(&*in_, 0);
        }

        if !out.is_null() {
            wrapper.handle_out_events(&*out, 0);
        }
    }

    unsafe extern "C" fn ext_render_has_hard_realtime_requirement(
        _plugin: *const clap_plugin,
    ) -> bool {
        P::HARD_REALTIME_ONLY
    }

    unsafe extern "C" fn ext_render_set(
        plugin: *const clap_plugin,
        mode: clap_plugin_render_mode,
    ) -> bool {
        check_null_ptr!(false, plugin);
        let wrapper = &*(plugin as *const Self);

        let mode = match mode {
            CLAP_RENDER_REALTIME => ProcessMode::Realtime,
            // Even if the plugin has a hard realtime requirement, we'll still honor this
            CLAP_RENDER_OFFLINE => ProcessMode::Offline,
            n => {
                nih_debug_assert_failure!("Unknown rendering mode '{}', defaulting to realtime", n);
                ProcessMode::Realtime
            }
        };
        wrapper.current_process_mode.store(mode);

        true
    }

    unsafe extern "C" fn ext_state_save(
        plugin: *const clap_plugin,
        stream: *const clap_ostream,
    ) -> bool {
        check_null_ptr!(false, plugin, stream);
        let wrapper = &*(plugin as *const Self);

        let serialized = state::serialize_json::<P>(
            wrapper.params.clone(),
            state::make_params_iter(&wrapper.param_by_hash, &wrapper.param_id_to_hash),
        );
        match serialized {
            Ok(serialized) => {
                // CLAP does not provide a way to tell how much data there is left in a stream, so
                // we need to prepend it to our actual state data.
                let length_bytes = (serialized.len() as u64).to_le_bytes();
                if !write_stream(&*stream, &length_bytes) {
                    nih_debug_assert_failure!(
                        "Error or end of stream while writing the state length to the stream."
                    );
                    return false;
                }
                if !write_stream(&*stream, &serialized) {
                    nih_debug_assert_failure!(
                        "Error or end of stream while writing the state buffer to the stream."
                    );
                    return false;
                }

                nih_trace!("Saved state ({} bytes)", serialized.len());

                true
            }
            Err(err) => {
                nih_debug_assert_failure!("Could not save state: {:#}", err);
                false
            }
        }
    }

    unsafe extern "C" fn ext_state_load(
        plugin: *const clap_plugin,
        stream: *const clap_istream,
    ) -> bool {
        check_null_ptr!(false, plugin, stream);
        let wrapper = &*(plugin as *const Self);

        // CLAP does not have a way to tell how much data there is left in a stream, so we've
        // prepended the size in front of our JSON state
        let mut length_bytes = [0u8; 8];
        if !read_stream(&*stream, length_bytes.as_mut_slice()) {
            nih_debug_assert_failure!(
                "Error or end of stream while reading the state length from the stream."
            );
            return false;
        }
        let length = u64::from_le_bytes(length_bytes);

        let mut read_buffer: Vec<u8> = Vec::with_capacity(length as usize);
        if !read_stream(&*stream, read_buffer.spare_capacity_mut()) {
            nih_debug_assert_failure!(
                "Error or end of stream while reading the state buffer from the stream."
            );
            return false;
        }
        read_buffer.set_len(length as usize);

        let success = state::deserialize_json::<P>(
            &read_buffer,
            wrapper.params.clone(),
            state::make_params_getter(&wrapper.param_by_hash, &wrapper.param_id_to_hash),
            wrapper.current_buffer_config.load().as_ref(),
        );
        if !success {
            return false;
        }

        // Reinitialize the plugin after loading state so it can respond to the new parameter values
        wrapper.notify_param_values_changed();

        let bus_config = wrapper.current_bus_config.load();
        if let Some(buffer_config) = wrapper.current_buffer_config.load() {
            let mut plugin = wrapper.plugin.lock();
            plugin.initialize(
                &bus_config,
                &buffer_config,
                &mut wrapper.make_init_context(),
            );
            // TODO: This also goes for the VST3 version, but should we call reset here? Won't the
            //       host always restart playback? Check this with a couple of hosts and remove the
            //       duplicate reset if it's not needed.
            process_wrapper(|| plugin.reset());
        }

        nih_trace!("Loaded state ({length} bytes)");

        true
    }

    unsafe extern "C" fn ext_tail_get(plugin: *const clap_plugin) -> u32 {
        check_null_ptr!(0, plugin);
        let wrapper = &*(plugin as *const Self);

        match wrapper.last_process_status.load() {
            ProcessStatus::Tail(samples) => samples,
            ProcessStatus::KeepAlive => u32::MAX,
            _ => 0,
        }
    }

    unsafe extern "C" fn ext_voice_info_get(
        plugin: *const clap_plugin,
        info: *mut clap_voice_info,
    ) -> bool {
        check_null_ptr!(false, plugin, info);
        let wrapper = &*(plugin as *const Self);

        match P::CLAP_POLY_MODULATION_CONFIG {
            Some(config) => {
                *info = clap_voice_info {
                    voice_count: wrapper.current_voice_capacity.load(Ordering::Relaxed),
                    voice_capacity: config.max_voice_capacity,
                    flags: if config.supports_overlapping_voices {
                        CLAP_VOICE_INFO_SUPPORTS_OVERLAPPING_NOTES
                    } else {
                        0
                    },
                };

                true
            }
            None => false,
        }
    }
}

/// Convenience function to query an extension from the host.
///
/// # Safety
///
/// The extension type `T` must match the extension's name `name`.
unsafe fn query_host_extension<T>(
    host_callback: &ClapPtr<clap_host>,
    name: &CStr,
) -> Option<ClapPtr<T>> {
    let extension_ptr =
        clap_call! { host_callback=>get_extension(&**host_callback, name.as_ptr()) };
    if !extension_ptr.is_null() {
        Some(ClapPtr::new(extension_ptr as *const T))
    } else {
        None
    }
}<|MERGE_RESOLUTION|>--- conflicted
+++ resolved
@@ -79,19 +79,14 @@
 use crate::buffer::Buffer;
 use crate::context::gui::AsyncExecutor;
 use crate::context::process::Transport;
-use crate::editor::{Editor, ParentWindowHandle};
+use crate::editor::{Editor, ParentWindowHandle, SpawnedWindow};
 use crate::event_loop::{BackgroundThread, EventLoop, MainThreadExecutor, TASK_QUEUE_CAPACITY};
 use crate::midi::{MidiConfig, NoteEvent};
 use crate::params::internals::ParamPtr;
 use crate::params::{ParamFlags, Params};
 use crate::plugin::{
-<<<<<<< HEAD
-    AuxiliaryBuffers, BufferConfig, BusConfig, ClapPlugin, Editor, ParentWindowHandle, ProcessMode,
-    ProcessStatus, SpawnedWindow,
-=======
     AuxiliaryBuffers, BufferConfig, BusConfig, ClapPlugin, Plugin, ProcessMode, ProcessStatus,
     TaskExecutor,
->>>>>>> 6c2bb154
 };
 use crate::util::permit_alloc;
 use crate::wrapper::clap::util::{read_stream, write_stream};
@@ -124,11 +119,7 @@
     editor: AtomicRefCell<Option<Mutex<Box<dyn Editor>>>>,
     /// A handle for the currently active editor instance. The plugin should implement `Drop` on
     /// this handle for its closing behavior.
-<<<<<<< HEAD
-    editor_handle: RwLock<Option<Box<dyn SpawnedWindow + Send + Sync>>>,
-=======
-    editor_handle: Mutex<Option<Box<dyn Any + Send>>>,
->>>>>>> 6c2bb154
+    editor_handle: Mutex<Option<Box<dyn SpawnedWindow + Send>>>,
     /// The DPI scaling factor as passed to the [IPlugViewContentScaleSupport::set_scale_factor()]
     /// function. Defaults to 1.0, and will be kept there on macOS. When reporting and handling size
     /// the sizes communicated to and from the DAW should be scaled by this factor since NIH-plug's
