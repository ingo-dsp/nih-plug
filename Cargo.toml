[package]
name = "nih_plug"
version = "0.0.0"
edition = "2021"
rust-version = "1.63"
authors = ["Robbert van der Helm <mail@robbertvanderhelm.nl>"]
license = "ISC"

keywords = ["audio", "plugin", "vst", "vst3"]
description = "A simple but modern API-agnostic audio plugin framework"
repository = "https://github.com/robbert-vdh/nih-plug"

[workspace]
members = [
  "nih_plug_derive",
  "nih_plug_egui",
  "nih_plug_iced",
  "nih_plug_vizia",
  "nih_plug_xtask",

  "cargo_nih_plug",
  "xtask",

  "plugins/examples/gain",
  "plugins/examples/gain_gui_egui",
  "plugins/examples/gain_gui_iced",
  "plugins/examples/gain_gui_vizia",
  "plugins/examples/midi_inverter",
  "plugins/examples/poly_mod_synth",
  "plugins/examples/sine",
  "plugins/examples/stft",

  "plugins/buffr_glitch",
  "plugins/crisp",
  "plugins/crossover",
  "plugins/diopser",
  "plugins/loudness_war_winner",
  "plugins/puberty_simulator",
  "plugins/safety_limiter",
  "plugins/spectral_compressor",
]

[features]
default = ["vst3"]

# Enabling this feature will cause the plugin to terminate when allocations
# occur in the processing function during debug builds. Keep in mind that panics
# may also allocate if they use string formatting, so temporarily disabling this
# feature may be necessary when debugging panics in DSP code.
assert_process_allocs = ["dep:assert_no_alloc"]
# Enables an export target for standalone binaries through the
# `nih_export_standalone()` function. Disabled by default as this requires
# building additional dependencies for audio and MIDI handling.
standalone = ["dep:baseview", "dep:clap", "dep:cpal", "dep:jack", "dep:rtrb"]
# Enables the `nih_export_vst3!()` macro. Enabled by default. This feature
# exists mostly for GPL-compliance reasons, since even if you don't use the VST3
# wrapper you might otherwise still include a couple (unused) symbols from the
# `vst3-sys` crate.
vst3 = ["dep:vst3-sys"]
# Add adapters to the Buffer object for reading the channel data to and from
# `std::simd` vectors. Requires a nightly compiler.
simd = []
# Compress plugin state using the Zstandard algorithm. Loading uncompressed
# state is still supported so existing state will still load after enabling this
# feature for a plugin, but it can not be disabled again without losing state
# compatibility.
zstd = ["dep:zstd"]

# Only relevant when generating docs, adds the `doc_auto_cfg` nightly feature
docs = []

[dependencies]
nih_plug_derive = { path = "nih_plug_derive" }

anyhow = "1.0"
atomic_float = "0.1"
atomic_refcell = "0.1"
backtrace = "0.3.65"
bitflags = "1.3"
cfg-if = "1.0"
clap-sys = "0.3"
crossbeam = "0.8"
lazy_static = "1.4"
log = { version = "0.4", features = ["std", "release_max_level_info"] }
midi-consts = "0.1"
parking_lot = "0.12"
raw-window-handle = "0.4"
serde = { version = "1.0", features = ["derive"] }
bincode = "1"
simplelog = "0.12"
widestring = "1.0.0-beta.1"

# Used for the `assert_process_allocs` feature. This fork includes support for
# the log crate and printing backtraces on allocation failure so you can trace
# the allocation back to a place in the code.
# TODO: The `log` feature causes would pipe these messages through our logger
#       which is great in theory, but if the allocation failure happens as part
#       of the logger then this will cause the program to hang indefinitely
#       because simplelog gates the log function behind a mutex. At some point
#       we should implement our own logger and enable this feature. That way we
#       can also use CLAP's logging extension.
assert_no_alloc = { git = "https://github.com/robbert-vdh/rust-assert-no-alloc.git", branch = "nih-plug", features = ["backtrace"], optional = true }

# Used for the `standalone` feature
# NOTE: OpenGL support is not needed here, but rust-analyzer gets confused when
#       some crates do use it and others don't
baseview = { git = "https://github.com/ingo-dsp/baseview.git", branch = "develop-ingo", features = ["opengl"], optional = true }
keyboard-types = { version = "0.6", default-features = false }
# All the claps!
clap = { version = "3.2", features = ["derive"], optional = true }
cpal = { version = "0.14.1", optional = true }
<<<<<<< HEAD
# The current upstream jack panics when it can't load the JACK library, which breaks the backend fallback
jack = { git = "https://github.com/robbert-vdh/rust-jack.git", rev = "1b4055a7b9f6f6bab7646f3dc10cc9355791d706", optional = true }
=======
# Current upstream JACK always links to libjack, even when using the default
# dynamic loading feature
jack = { git = "https://github.com/robbert-vdh/rust-jack.git", tag = "tmp-handle-library-failure", optional = true }
>>>>>>> 753ca201
rtrb = { version = "0.2.2", optional = true }

# Used for the `vst3` feature
vst3-sys = { git = "https://github.com/robbert-vdh/vst3-sys.git", branch = "fix/drop-box-from-raw", optional = true }

# Used for the `zstd` feature
zstd = { version = "0.11.2", optional = true }

[dev-dependencies]
approx = "0.5.1"

[target.'cfg(all(target_family = "unix", not(target_os = "macos")))'.dependencies]
libc = "0.2.124"

[target.'cfg(target_os = "windows")'.dependencies]
# STDIO isn't reliable on Windows, so when hosting plugins in a DAW it may be
# useful to log using `OutputDebugString()` instead
win_dbg_logger = "0.1"

[target.'cfg(target_os = "windows")'.dependencies.windows]
version = "0.32"
features = [
  "Win32_Foundation",
  "Win32_Graphics_Gdi",
  "Win32_UI_WindowsAndMessaging",
  "Win32_System_LibraryLoader",
  "Win32_System_Performance",
]

[profile.release]
lto = "thin"
strip = "symbols"

[profile.profiling]
inherits = "release"
debug = true
strip = "none"<|MERGE_RESOLUTION|>--- conflicted
+++ resolved
@@ -109,14 +109,9 @@
 # All the claps!
 clap = { version = "3.2", features = ["derive"], optional = true }
 cpal = { version = "0.14.1", optional = true }
-<<<<<<< HEAD
-# The current upstream jack panics when it can't load the JACK library, which breaks the backend fallback
-jack = { git = "https://github.com/robbert-vdh/rust-jack.git", rev = "1b4055a7b9f6f6bab7646f3dc10cc9355791d706", optional = true }
-=======
 # Current upstream JACK always links to libjack, even when using the default
 # dynamic loading feature
 jack = { git = "https://github.com/robbert-vdh/rust-jack.git", tag = "tmp-handle-library-failure", optional = true }
->>>>>>> 753ca201
 rtrb = { version = "0.2.2", optional = true }
 
 # Used for the `vst3` feature
