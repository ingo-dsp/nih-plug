//! [egui](https://github.com/emilk/egui) editor support for NIH plug.
//!
//! TODO: Proper usage example, for now check out the gain_gui example

// See the comment in the main `nih_plug` crate
#![allow(clippy::type_complexity)]

<<<<<<< HEAD
use std::borrow::{Borrow, BorrowMut};
use std::collections::HashMap;
use std::ops::{Deref, DerefMut};
use baseview::gl::GlConfig;
use baseview::{Size, WindowHandle, WindowOpenOptions, WindowScalePolicy};
use crossbeam::atomic::AtomicCell;
use egui::{ClipboardData, ClipboardMime, Context, Event, Key, Modifiers, RawInput, Vec2};
use egui_baseview::{EguiWindow, is_copy_command, is_cut_command, is_paste_command, translate_virtual_key_code};
=======
use crossbeam::atomic::AtomicCell;
use egui::Context;
>>>>>>> 753ca201
use nih_plug::params::persist::PersistentField;
use nih_plug::prelude::{Editor, ParamSetter};
use parking_lot::RwLock;
use serde::{Deserialize, Serialize};
use std::sync::atomic::{AtomicBool, Ordering};
use std::sync::{Arc, Mutex};
use copypasta::ClipboardProvider;

#[cfg(not(feature = "opengl"))]
compile_error!("There's currently no software rendering support for egui");

/// Re-export for convenience.
pub use egui;
use keyboard_types::{Code, KeyboardEvent};
use egui_baseview::window::{EguiKeyboardInput, translate_modifiers};
use nih_plug::editor::SpawnedWindow;

mod editor;
pub mod widgets;

/// Create an [`Editor`] instance using an [`egui`][::egui] GUI. Using the user state parameter is
/// optional, but it can be useful for keeping track of some temporary GUI-only settings. See the
/// `gui_gain` example for more information on how to use this. The [`EguiState`] passed to this
/// function contains the GUI's intitial size, and this is kept in sync whenever the GUI gets
/// resized. You can also use this to know if the GUI is open, so you can avoid performing
/// potentially expensive calculations while the GUI is not open. If you want this size to be
/// persisted when restoring a plugin instance, then you can store it in a `#[persist = "key"]`
/// field on your parameters struct.
///
/// See [`EguiState::from_size()`].
pub fn create_egui_editor<T, B, U>(
    egui_state: Arc<EguiState>,
    user_state: T,
    build: B,
    update: U,
) -> Option<Box<dyn Editor>>
where
    T: 'static + Send + Sync,
    B: Fn(&Context, &mut T) + 'static + Send + Sync,
    U: Fn(&Context, &ParamSetter, &mut T) + 'static + Send + Sync,
{
    Some(Box::new(editor::EguiEditor {
        egui_state,
        user_state: Arc::new(RwLock::new(user_state)),
        build: Arc::new(build),
        update: Arc::new(update),

        // TODO: We can't get the size of the window when baseview does its own scaling, so if the
        //       host does not set a scale factor on Windows or Linux we should just use a factor of
        //       1. That may make the GUI tiny but it also prevents it from getting cut off.
        #[cfg(target_os = "macos")]
        scaling_factor: AtomicCell::new(None),
        #[cfg(not(target_os = "macos"))]
        scaling_factor: AtomicCell::new(Some(1.0)),
        plugin_keyboard_events: Arc::new(Mutex::new(vec![])),

        clipboard_ctx: Arc::new(Mutex::new(match copypasta::ClipboardContext::new() {
            Ok(clipboard_ctx) => Some(clipboard_ctx),
            Err(e) => {
                eprintln!("Failed to initialize clipboard: {}", e);
                None
            }
        })),
    }))
}

#[derive(Clone)]
pub enum AcceptableKeys {
    All,
    Specific(Vec<(egui::Modifiers, egui::Key)>),
}
impl Default for AcceptableKeys { fn default() -> Self { AcceptableKeys::none() } }
impl AcceptableKeys {
    pub fn none() -> AcceptableKeys {
        AcceptableKeys::Specific(Default::default())
    }
    pub fn specific(specific: Vec<(egui::Modifiers, egui::Key)>) -> AcceptableKeys {
        AcceptableKeys::Specific(specific)
    }
    pub fn accepts(&self, modifiers: egui::Modifiers, key: &egui::Key) -> bool {
        match self {
            AcceptableKeys::All => {
                true
            }
            AcceptableKeys::Specific(specific) => {
                specific.into_iter().any(|(required_modifiers, specific_key)| specific_key == key && match_modifiers_at_least(modifiers, *required_modifiers))
            }
        }
    }
    pub fn accepts_all(&self) -> bool {
        match self {
            AcceptableKeys::All => true,
            AcceptableKeys::Specific(specific) => false,
        }
    }
}

fn match_modifiers_at_least(current_modifiers: Modifiers, required_modifiers: Modifiers) -> bool {
    if required_modifiers.ctrl && !current_modifiers.ctrl { return false; }
    if required_modifiers.alt && !current_modifiers.alt { return false; }
    if required_modifiers.command && !current_modifiers.command { return false; }
    if required_modifiers.mac_cmd && !current_modifiers.mac_cmd { return false; }
    if required_modifiers.shift && !current_modifiers.shift { return false; }
    true
}

/// State for an `nih_plug_egui` editor.
#[derive(Serialize, Deserialize)]
pub struct EguiState {
    /// The window's size in logical pixels before applying `scale_factor`.
    #[serde(with = "nih_plug::params::persist::serialize_atomic_cell")]
    size: AtomicCell<(u32, u32)>,
    /// Whether the editor's window is currently open.
    #[serde(skip)]
    open: AtomicBool,

    #[serde(skip)]
    acceptable_keys: Arc<Mutex<AcceptableKeys>>,
}

impl<'a> PersistentField<'a, EguiState> for Arc<EguiState> {
    fn set(&self, new_value: EguiState) {
        self.size.store(new_value.size.load());
    }

    fn map<F, R>(&self, f: F) -> R
    where
        F: Fn(&EguiState) -> R,
    {
        f(self)
    }
}

impl EguiState {
    /// Initialize the GUI's state. This value can be passed to [`create_egui_editor()`]. The window
    /// size is in logical pixels, so before it is multiplied by the DPI scaling factor.
    pub fn from_size(width: u32, height: u32) -> Arc<EguiState> {
        Arc::new(EguiState {
            size: AtomicCell::new((width, height)),
            open: AtomicBool::new(false),
            acceptable_keys: Default::default()
        })
    }

    /// Returns a `(width, height)` pair for the current size of the GUI in logical pixels.
    pub fn size(&self) -> (u32, u32) {
        self.size.load()
    }

    /// Whether the GUI is currently visible.
    // Called `is_open()` instead of `open()` to avoid the ambiguity.
    pub fn is_open(&self) -> bool {
        self.open.load(Ordering::Acquire)
    }
<<<<<<< HEAD

    pub fn set_acceptable_keys(&self, acceptable_keys: AcceptableKeys) -> Result<(), ()> {
        *self.acceptable_keys.try_lock().map_err(|_| ())? = acceptable_keys;
        Ok(())
    }
}

/// An [`Editor`] implementation that calls an egui draw loop.
struct EguiEditor<T> {
    egui_state: Arc<EguiState>,
    /// The plugin's state. This is kept in between editor openenings.
    user_state: Arc<RwLock<T>>,

    /// The user's build function. Applied once at the start of the application.
    build: Arc<dyn Fn(&Context, &mut T) + 'static + Send + Sync>,
    /// The user's update function.
    update: Arc<dyn Fn(&Context, &ParamSetter, &mut T) + 'static + Send + Sync>,

    /// The scaling factor reported by the host, if any. On macOS this will never be set and we
    /// should use the system scaling factor instead.
    scaling_factor: AtomicCell<Option<f32>>,

    plugin_keyboard_events: Arc<Mutex<Vec<EguiKeyboardInput>>>,

    clipboard_ctx:  Arc<Mutex<Option<copypasta::ClipboardContext>>>,

}

impl<T> Editor for EguiEditor<T>
where
    T: 'static + Send + Sync,
{
    fn spawn(
        &self,
        parent: ParentWindowHandle,
        context: Arc<dyn GuiContext>,
        request_keyboard_focus: bool
    ) -> Box<dyn SpawnedWindow + Send> {
        let build = self.build.clone();
        let update = self.update.clone();
        let state = self.user_state.clone();
        let plugin_keyboard_events = self.plugin_keyboard_events.clone();

        let (unscaled_width, unscaled_height) = self.egui_state.size();
        let scaling_factor = self.scaling_factor.load();
        let mut window = EguiWindow::open_parented(
            &parent,
            WindowOpenOptions {
                title: String::from("egui window"),
                // Baseview should be doing the DPI scaling for us
                size: Size::new(unscaled_width as f64, unscaled_height as f64),
                // NOTE: For some reason passing 1.0 here causes the UI to be scaled on macOS but
                //       not the mouse events.
                scale: scaling_factor
                    .map(|factor| WindowScalePolicy::ScaleFactor(factor as f64))
                    .unwrap_or(WindowScalePolicy::SystemScaleFactor),

                #[cfg(feature = "opengl")]
                gl_config: Some(GlConfig {
                    version: (3, 2),
                    red_bits: 8,
                    blue_bits: 8,
                    green_bits: 8,
                    alpha_bits: 8,
                    depth_bits: 24,
                    stencil_bits: 8,
                    samples: None,
                    srgb: true,
                    double_buffer: true,
                    vsync: true,
                    ..Default::default()
                }),
            },
            state,
            move |egui_ctx, _queue, state| build(egui_ctx, &mut state.write()),
            move |egui_ctx, _queue, state| {
                if let Ok(mut plugin_keyboard_events) = plugin_keyboard_events.try_lock() {
                    let mut events = vec![];
                    std::mem::swap(&mut *plugin_keyboard_events, &mut events);
                    for event in events.into_iter() {
                        let mut input_mut = egui_ctx.input_mut();
                        event.apply_on_input(input_mut.deref_mut());
                    }
                }

                let setter = ParamSetter::new(context.as_ref());

                // For now, just always redraw. Most plugin GUIs have meters, and those almost always
                // need a redraw. Later we can try to be a bit more sophisticated about this. Without
                // this we would also have a blank GUI when it gets first opened because most DAWs open
                // their GUI while the window is still unmapped.
                egui_ctx.request_repaint();
                (update)(egui_ctx, &setter, &mut state.write());
            },
        );

        if request_keyboard_focus {
            window.request_keyboard_focus();
        }

        self.egui_state.open.store(true, Ordering::Release);
        Box::new(EguiEditorHandle {
            egui_state: self.egui_state.clone(),
            window,
        })
    }

    fn size(&self) -> (u32, u32) {
        self.egui_state.size()
    }

    fn set_scale_factor(&self, factor: f32) -> bool {
        self.scaling_factor.store(Some(factor));
        true
    }

    fn param_values_changed(&self) {
        // As mentioned above, for now we'll always force a redraw to allow meter widgets to work
        // correctly. In the future we can use an `Arc<AtomicBool>` and only force a redraw when
        // that boolean is set.
    }

    fn on_key_down(&self, keyboard_event: &keyboard_types::KeyboardEvent) -> bool {
        assert_eq!(keyboard_event.state, keyboard_types::KeyState::Down);
        self.handle_keyboard_event(keyboard_event)
    }

    fn on_key_up(&self, keyboard_event: &keyboard_types::KeyboardEvent) -> bool {
        assert_eq!(keyboard_event.state, keyboard_types::KeyState::Up);
        self.handle_keyboard_event(keyboard_event)
    }
}

impl<T> EguiEditor<T> where T: 'static + Send + Sync {
    fn handle_keyboard_event(&self, keyboard_event: &keyboard_types::KeyboardEvent) -> bool {
        let is_modifier_key = {
            match keyboard_event.code {
                Code::ShiftLeft | Code::ShiftRight |
                Code::ControlLeft | Code::ControlRight |
                Code::AltLeft | Code::AltRight |
                Code::MetaLeft | Code::MetaRight => true,
                _ => false,
            }
        };
        let translated_mods = translate_modifiers(&keyboard_event.modifiers);
        let is_acceptable_key = is_modifier_key || { // always accept modifiers, because we need to keep track of which are pressed.
            let acceptable_keys = self.egui_state.acceptable_keys.try_lock().map(|x| x.deref().clone());
            let acceptable_keys = acceptable_keys.unwrap_or_default();
            if let Some(translated_key) = translate_virtual_key_code(keyboard_event.code) {
                acceptable_keys.accepts(translated_mods, &translated_key)
            } else {
                acceptable_keys.accepts_all()
            }
        };
        if is_acceptable_key {
            if let Ok(mut plugin_keyboard_events) = self.plugin_keyboard_events.try_lock() {
                if let Ok(mut clipboard_ctx) = self.clipboard_ctx.try_lock() {
                    plugin_keyboard_events.push(EguiKeyboardInput::from_keyboard_event(keyboard_event, clipboard_ctx.as_mut()));
                    return true;
                }
            }
        }
        return false;
    }
}

/// The window handle used for [`EguiEditor`].
struct EguiEditorHandle {
    egui_state: Arc<EguiState>,
    window: WindowHandle,
}
impl SpawnedWindow for EguiEditorHandle {
    fn resize(&self, logical_width: f32, logical_height: f32, scale_factor: f32) {

        // store new size in egui_state
        let unscaled_width = logical_width / scale_factor;
        let unscaled_height = logical_height / scale_factor;
        self.egui_state.size.store((unscaled_width as u32, unscaled_height as u32));

        // resize spawned window
        let logical_size = baseview::Size {
            width: logical_width as f64,
            height: logical_height as f64,
        };
        self.window.resize(logical_size, scale_factor);
    }
}

/// The window handle enum stored within 'WindowHandle' contains raw pointers. Is there a way around
/// having this requirement?
unsafe impl Send for EguiEditorHandle {}

impl Drop for EguiEditorHandle {
    fn drop(&mut self) {
        self.egui_state.open.store(false, Ordering::Release);
        // XXX: This should automatically happen when the handle gets dropped, but apparently not
        self.window.close();
    }
=======
>>>>>>> 753ca201
}<|MERGE_RESOLUTION|>--- conflicted
+++ resolved
@@ -5,7 +5,6 @@
 // See the comment in the main `nih_plug` crate
 #![allow(clippy::type_complexity)]
 
-<<<<<<< HEAD
 use std::borrow::{Borrow, BorrowMut};
 use std::collections::HashMap;
 use std::ops::{Deref, DerefMut};
@@ -14,10 +13,6 @@
 use crossbeam::atomic::AtomicCell;
 use egui::{ClipboardData, ClipboardMime, Context, Event, Key, Modifiers, RawInput, Vec2};
 use egui_baseview::{EguiWindow, is_copy_command, is_cut_command, is_paste_command, translate_virtual_key_code};
-=======
-use crossbeam::atomic::AtomicCell;
-use egui::Context;
->>>>>>> 753ca201
 use nih_plug::params::persist::PersistentField;
 use nih_plug::prelude::{Editor, ParamSetter};
 use parking_lot::RwLock;
@@ -172,205 +167,9 @@
     pub fn is_open(&self) -> bool {
         self.open.load(Ordering::Acquire)
     }
-<<<<<<< HEAD
 
     pub fn set_acceptable_keys(&self, acceptable_keys: AcceptableKeys) -> Result<(), ()> {
         *self.acceptable_keys.try_lock().map_err(|_| ())? = acceptable_keys;
         Ok(())
     }
-}
-
-/// An [`Editor`] implementation that calls an egui draw loop.
-struct EguiEditor<T> {
-    egui_state: Arc<EguiState>,
-    /// The plugin's state. This is kept in between editor openenings.
-    user_state: Arc<RwLock<T>>,
-
-    /// The user's build function. Applied once at the start of the application.
-    build: Arc<dyn Fn(&Context, &mut T) + 'static + Send + Sync>,
-    /// The user's update function.
-    update: Arc<dyn Fn(&Context, &ParamSetter, &mut T) + 'static + Send + Sync>,
-
-    /// The scaling factor reported by the host, if any. On macOS this will never be set and we
-    /// should use the system scaling factor instead.
-    scaling_factor: AtomicCell<Option<f32>>,
-
-    plugin_keyboard_events: Arc<Mutex<Vec<EguiKeyboardInput>>>,
-
-    clipboard_ctx:  Arc<Mutex<Option<copypasta::ClipboardContext>>>,
-
-}
-
-impl<T> Editor for EguiEditor<T>
-where
-    T: 'static + Send + Sync,
-{
-    fn spawn(
-        &self,
-        parent: ParentWindowHandle,
-        context: Arc<dyn GuiContext>,
-        request_keyboard_focus: bool
-    ) -> Box<dyn SpawnedWindow + Send> {
-        let build = self.build.clone();
-        let update = self.update.clone();
-        let state = self.user_state.clone();
-        let plugin_keyboard_events = self.plugin_keyboard_events.clone();
-
-        let (unscaled_width, unscaled_height) = self.egui_state.size();
-        let scaling_factor = self.scaling_factor.load();
-        let mut window = EguiWindow::open_parented(
-            &parent,
-            WindowOpenOptions {
-                title: String::from("egui window"),
-                // Baseview should be doing the DPI scaling for us
-                size: Size::new(unscaled_width as f64, unscaled_height as f64),
-                // NOTE: For some reason passing 1.0 here causes the UI to be scaled on macOS but
-                //       not the mouse events.
-                scale: scaling_factor
-                    .map(|factor| WindowScalePolicy::ScaleFactor(factor as f64))
-                    .unwrap_or(WindowScalePolicy::SystemScaleFactor),
-
-                #[cfg(feature = "opengl")]
-                gl_config: Some(GlConfig {
-                    version: (3, 2),
-                    red_bits: 8,
-                    blue_bits: 8,
-                    green_bits: 8,
-                    alpha_bits: 8,
-                    depth_bits: 24,
-                    stencil_bits: 8,
-                    samples: None,
-                    srgb: true,
-                    double_buffer: true,
-                    vsync: true,
-                    ..Default::default()
-                }),
-            },
-            state,
-            move |egui_ctx, _queue, state| build(egui_ctx, &mut state.write()),
-            move |egui_ctx, _queue, state| {
-                if let Ok(mut plugin_keyboard_events) = plugin_keyboard_events.try_lock() {
-                    let mut events = vec![];
-                    std::mem::swap(&mut *plugin_keyboard_events, &mut events);
-                    for event in events.into_iter() {
-                        let mut input_mut = egui_ctx.input_mut();
-                        event.apply_on_input(input_mut.deref_mut());
-                    }
-                }
-
-                let setter = ParamSetter::new(context.as_ref());
-
-                // For now, just always redraw. Most plugin GUIs have meters, and those almost always
-                // need a redraw. Later we can try to be a bit more sophisticated about this. Without
-                // this we would also have a blank GUI when it gets first opened because most DAWs open
-                // their GUI while the window is still unmapped.
-                egui_ctx.request_repaint();
-                (update)(egui_ctx, &setter, &mut state.write());
-            },
-        );
-
-        if request_keyboard_focus {
-            window.request_keyboard_focus();
-        }
-
-        self.egui_state.open.store(true, Ordering::Release);
-        Box::new(EguiEditorHandle {
-            egui_state: self.egui_state.clone(),
-            window,
-        })
-    }
-
-    fn size(&self) -> (u32, u32) {
-        self.egui_state.size()
-    }
-
-    fn set_scale_factor(&self, factor: f32) -> bool {
-        self.scaling_factor.store(Some(factor));
-        true
-    }
-
-    fn param_values_changed(&self) {
-        // As mentioned above, for now we'll always force a redraw to allow meter widgets to work
-        // correctly. In the future we can use an `Arc<AtomicBool>` and only force a redraw when
-        // that boolean is set.
-    }
-
-    fn on_key_down(&self, keyboard_event: &keyboard_types::KeyboardEvent) -> bool {
-        assert_eq!(keyboard_event.state, keyboard_types::KeyState::Down);
-        self.handle_keyboard_event(keyboard_event)
-    }
-
-    fn on_key_up(&self, keyboard_event: &keyboard_types::KeyboardEvent) -> bool {
-        assert_eq!(keyboard_event.state, keyboard_types::KeyState::Up);
-        self.handle_keyboard_event(keyboard_event)
-    }
-}
-
-impl<T> EguiEditor<T> where T: 'static + Send + Sync {
-    fn handle_keyboard_event(&self, keyboard_event: &keyboard_types::KeyboardEvent) -> bool {
-        let is_modifier_key = {
-            match keyboard_event.code {
-                Code::ShiftLeft | Code::ShiftRight |
-                Code::ControlLeft | Code::ControlRight |
-                Code::AltLeft | Code::AltRight |
-                Code::MetaLeft | Code::MetaRight => true,
-                _ => false,
-            }
-        };
-        let translated_mods = translate_modifiers(&keyboard_event.modifiers);
-        let is_acceptable_key = is_modifier_key || { // always accept modifiers, because we need to keep track of which are pressed.
-            let acceptable_keys = self.egui_state.acceptable_keys.try_lock().map(|x| x.deref().clone());
-            let acceptable_keys = acceptable_keys.unwrap_or_default();
-            if let Some(translated_key) = translate_virtual_key_code(keyboard_event.code) {
-                acceptable_keys.accepts(translated_mods, &translated_key)
-            } else {
-                acceptable_keys.accepts_all()
-            }
-        };
-        if is_acceptable_key {
-            if let Ok(mut plugin_keyboard_events) = self.plugin_keyboard_events.try_lock() {
-                if let Ok(mut clipboard_ctx) = self.clipboard_ctx.try_lock() {
-                    plugin_keyboard_events.push(EguiKeyboardInput::from_keyboard_event(keyboard_event, clipboard_ctx.as_mut()));
-                    return true;
-                }
-            }
-        }
-        return false;
-    }
-}
-
-/// The window handle used for [`EguiEditor`].
-struct EguiEditorHandle {
-    egui_state: Arc<EguiState>,
-    window: WindowHandle,
-}
-impl SpawnedWindow for EguiEditorHandle {
-    fn resize(&self, logical_width: f32, logical_height: f32, scale_factor: f32) {
-
-        // store new size in egui_state
-        let unscaled_width = logical_width / scale_factor;
-        let unscaled_height = logical_height / scale_factor;
-        self.egui_state.size.store((unscaled_width as u32, unscaled_height as u32));
-
-        // resize spawned window
-        let logical_size = baseview::Size {
-            width: logical_width as f64,
-            height: logical_height as f64,
-        };
-        self.window.resize(logical_size, scale_factor);
-    }
-}
-
-/// The window handle enum stored within 'WindowHandle' contains raw pointers. Is there a way around
-/// having this requirement?
-unsafe impl Send for EguiEditorHandle {}
-
-impl Drop for EguiEditorHandle {
-    fn drop(&mut self) {
-        self.egui_state.open.store(false, Ordering::Release);
-        // XXX: This should automatically happen when the handle gets dropped, but apparently not
-        self.window.close();
-    }
-=======
->>>>>>> 753ca201
 }